# The configuration contained in this file specifies AWS IAM roles and
# permissions.

resource "aws_iam_role" "data_refinery_instance" {
  name = "data-refinery-instance-${var.user}-${var.stage}"

  # Policy text found at:
  # http://docs.aws.amazon.com/AmazonECS/latest/developerguide/instance_IAM_role.html
  assume_role_policy = <<EOF
{
  "Version": "2008-10-17",
  "Statement": [
    {
      "Sid": "",
      "Effect": "Allow",
      "Principal": {
        "Service": ["ec2.amazonaws.com"]
      },
      "Action": "sts:AssumeRole"
    }
  ]
}
EOF
}

resource "aws_iam_role" "data_refinery_spot_fleet" {
  name = "data-refinery-spot-fleet-${var.user}-${var.stage}"

  assume_role_policy = <<EOF
{
  "Version": "2008-10-17",
  "Statement": [
    {
      "Sid": "",
      "Effect": "Allow",
      "Principal": {
        "Service": ["spotfleet.amazonaws.com"]
      },
      "Action": "sts:AssumeRole"
    }
  ]
}
EOF
}

resource "aws_iam_policy_attachment" "fleet_role" {
  name       = "EC2SpotFleetRole"
  roles      = ["${aws_iam_role.data_refinery_spot_fleet.name}"]
  policy_arn = "arn:aws:iam::aws:policy/service-role/AmazonEC2SpotFleetTaggingRole"
}

resource "aws_iam_instance_profile" "data_refinery_instance_profile" {
  name  = "data-refinery-instance-profile-${var.user}-${var.stage}"
  role = "${aws_iam_role.data_refinery_instance.name}"
}

resource "aws_iam_policy" "s3_access_policy" {
  name = "data-refinery-s3-access-policy-${var.user}-${var.stage}"
  description = "Allows S3 Permissions."

  # Policy text based off of:
  # http://docs.aws.amazon.com/AmazonS3/latest/dev/example-bucket-policies.html
  policy = <<EOF
{
   "Version":"2012-10-17",
   "Statement":[
      {
         "Effect":"Allow",
         "Action":[
            "s3:ListAllMyBuckets"
         ],
         "Resource":"arn:aws:s3:::*"
      },
      {
         "Effect":"Allow",
         "Action":[
            "s3:ListBucket",
            "s3:GetBucketLocation"
         ],
         "Resource":"arn:aws:s3:::data-refinery"
      },
      {
         "Effect":"Allow",
         "Action":[
            "s3:PutObject",
            "s3:GetObject",
            "s3:DeleteObject"
         ],
          "Resource": [
            "arn:aws:s3:::${aws_s3_bucket.data_refinery_bucket.bucket}/*",
            "arn:aws:s3:::${aws_s3_bucket.data_refinery_results_bucket.bucket}/*",
            "arn:aws:s3:::${aws_s3_bucket.data_refinery_transcriptome_index_bucket.bucket}/*",
            "arn:aws:s3:::${aws_s3_bucket.data_refinery_qn_target_bucket.bucket}/*",
            "arn:aws:s3:::${aws_s3_bucket.data_refinery_compendia_bucket.bucket}/*"
          ]
      }
   ]
}
EOF
}

resource "aws_iam_role_policy_attachment" "s3" {
  role = "${aws_iam_role.data_refinery_instance.name}"
  policy_arn = "${aws_iam_policy.s3_access_policy.arn}"
}

<<<<<<< HEAD
# resource "aws_iam_policy" "ec2_access_policy" {
#   name = "data-refinery-ec2-access-policy-${var.user}-${var.stage}"
#   description = "Allows EC2 Permissions."
#   count = "${var.max_clients == 0 ? 0 : 1}"
#
#   # We can't iterate instances from the fleet, so allow attaching to any instance,
#   # but restrict which volumes can be attached.
#   policy = <<EOF
# {
#    "Version":"2012-10-17",
#    "Statement":[
#       {
#          "Effect":"Allow",
#          "Action": [
#             "ec2:DescribeVolumes"
#           ],
#           "Resource": [
#             "*"
#           ]
#       },
#       {
#          "Effect":"Allow",
#          "Action": [
#             "ec2:AttachVolume",
#             "ec2:CreateTags"
#           ],
#           "Resource": [
#             "arn:aws:ec2:${var.region}:${data.aws_caller_identity.current.account_id}:volume/${element(aws_ebs_volume.data_refinery_ebs.*.id, 0)}",
#             "arn:aws:ec2:${var.region}:${data.aws_caller_identity.current.account_id}:volume/${element(aws_ebs_volume.data_refinery_ebs.*.id, 1)}",
#             "arn:aws:ec2:${var.region}:${data.aws_caller_identity.current.account_id}:volume/${element(aws_ebs_volume.data_refinery_ebs.*.id, 2)}",
#             "arn:aws:ec2:${var.region}:${data.aws_caller_identity.current.account_id}:volume/${element(aws_ebs_volume.data_refinery_ebs.*.id, 3)}",
#             "arn:aws:ec2:${var.region}:${data.aws_caller_identity.current.account_id}:volume/${element(aws_ebs_volume.data_refinery_ebs.*.id, 4)}",
#             "arn:aws:ec2:${var.region}:${data.aws_caller_identity.current.account_id}:volume/${element(aws_ebs_volume.data_refinery_ebs.*.id, 5)}",
#             "arn:aws:ec2:${var.region}:${data.aws_caller_identity.current.account_id}:volume/${element(aws_ebs_volume.data_refinery_ebs.*.id, 6)}",
#             "arn:aws:ec2:${var.region}:${data.aws_caller_identity.current.account_id}:volume/${element(aws_ebs_volume.data_refinery_ebs.*.id, 7)}",
#             "arn:aws:ec2:${var.region}:${data.aws_caller_identity.current.account_id}:volume/${element(aws_ebs_volume.data_refinery_ebs.*.id, 8)}",
#             "arn:aws:ec2:${var.region}:${data.aws_caller_identity.current.account_id}:volume/${element(aws_ebs_volume.data_refinery_ebs.*.id, 9)}",
#             "arn:aws:ec2:${var.region}:${data.aws_caller_identity.current.account_id}:volume/${element(aws_ebs_volume.data_refinery_ebs.*.id, 10)}",
#             "arn:aws:ec2:${var.region}:${data.aws_caller_identity.current.account_id}:volume/${element(aws_ebs_volume.data_refinery_ebs.*.id, 11)}",
#             "arn:aws:ec2:${var.region}:${data.aws_caller_identity.current.account_id}:volume/${element(aws_ebs_volume.data_refinery_ebs.*.id, 12)}",
#             "arn:aws:ec2:${var.region}:${data.aws_caller_identity.current.account_id}:volume/${element(aws_ebs_volume.data_refinery_ebs.*.id, 13)}",
#             "arn:aws:ec2:${var.region}:${data.aws_caller_identity.current.account_id}:volume/${element(aws_ebs_volume.data_refinery_ebs.*.id, 14)}",
#             "arn:aws:ec2:${var.region}:${data.aws_caller_identity.current.account_id}:volume/${element(aws_ebs_volume.data_refinery_ebs.*.id, 15)}",
#             "arn:aws:ec2:${var.region}:${data.aws_caller_identity.current.account_id}:volume/${element(aws_ebs_volume.data_refinery_ebs.*.id, 16)}",
#             "arn:aws:ec2:${var.region}:${data.aws_caller_identity.current.account_id}:volume/${element(aws_ebs_volume.data_refinery_ebs.*.id, 17)}",
#             "arn:aws:ec2:${var.region}:${data.aws_caller_identity.current.account_id}:volume/${element(aws_ebs_volume.data_refinery_ebs.*.id, 18)}",
#             "arn:aws:ec2:${var.region}:${data.aws_caller_identity.current.account_id}:volume/${element(aws_ebs_volume.data_refinery_ebs.*.id, 19)}",
#             "arn:aws:ec2:${var.region}:${data.aws_caller_identity.current.account_id}:volume/${element(aws_ebs_volume.data_refinery_ebs.*.id, 20)}",
#             "arn:aws:ec2:${var.region}:${data.aws_caller_identity.current.account_id}:volume/${element(aws_ebs_volume.data_refinery_ebs.*.id, 21)}",
#             "arn:aws:ec2:${var.region}:${data.aws_caller_identity.current.account_id}:volume/${element(aws_ebs_volume.data_refinery_ebs.*.id, 22)}",
#             "arn:aws:ec2:${var.region}:${data.aws_caller_identity.current.account_id}:instance/*"
#           ]
#       },
#       {
#         "Effect": "Allow",
#         "Action": [
#           "sts:DecodeAuthorizationMessage"
#         ],
#         "Resource": [
#           "*"
#         ]
#       }
#    ]
# }
# EOF
# }
=======
resource "aws_iam_policy" "ec2_access_policy" {
  name = "data-refinery-ec2-access-policy-${var.user}-${var.stage}"
  description = "Allows EC2 Permissions."
  count = "${var.max_clients == 0 ? 0 : 1}"

  # We can't iterate instances from the fleet, so allow attaching to any instance,
  # but restrict which volumes can be attached.
  policy = <<EOF
{
   "Version":"2012-10-17",
   "Statement":[
      {
         "Effect":"Allow",
         "Action": [
            "ec2:DescribeVolumes"
          ],
          "Resource": [
            "*"
          ]
      },
      {
        "Effect": "Allow",
        "Action": [
          "sts:DecodeAuthorizationMessage"
        ],
        "Resource": [
          "*"
        ]
      }
   ]
}
EOF
}
>>>>>>> 9cb87361

resource "aws_iam_role_policy_attachment" "ec2" {
  role = "${aws_iam_role.data_refinery_instance.name}"
  policy_arn = "${aws_iam_policy.ec2_access_policy.arn}"
  count = "${var.max_clients == 0 ? 0 : 1}"
}

resource "aws_iam_policy" "cloudwatch_policy" {
  name = "data-refinery-cloudwatch-policy-${var.user}-${var.stage}"
  description = "Allows Cloudwatch Permissions."


  # Policy text found at:
  # http://docs.aws.amazon.com/AmazonCloudWatch/latest/logs/iam-identity-based-access-control-cwl.html

  # Log streams are created dynamically by Nomad, so we give permission to the entire group
  policy = <<EOF
{
    "Version": "2012-10-17",
    "Statement": [
        {
            "Effect": "Allow",
            "Action": [
                "logs:CreateLogGroup",
                "logs:CreateLogStream",
                "logs:PutLogEvents",
                "logs:DescribeLogStreams",
                "cloudwatch:GetMetricStatistics",
                "cloudwatch:ListMetrics",
                "cloudwatch:PutMetricAlarm",
                "cloudwatch:PutMetricData",
                "cloudwatch:SetAlarmState"
            ],
            "Resource": [
              "arn:aws:logs:${var.region}:${data.aws_caller_identity.current.account_id}:log-group:${aws_cloudwatch_log_group.data_refinery_log_group.name}:*"
            ]
        }
    ]
}
EOF
}

resource "aws_iam_role_policy_attachment" "cloudwatch" {
  role = "${aws_iam_role.data_refinery_instance.name}"
  policy_arn = "${aws_iam_policy.cloudwatch_policy.arn}"
}

resource "aws_s3_bucket_policy" "cloudtrail_access_policy" {
  bucket = "${aws_s3_bucket.data_refinery_cloudtrail_logs_bucket.id}"
  policy = <<POLICY
{
  "Statement": [
    {
      "Action": "s3:GetBucketAcl",
      "Effect": "Allow",
      "Principal": {
        "Service": "cloudtrail.amazonaws.com"
      },
      "Resource": "${aws_s3_bucket.data_refinery_cloudtrail_logs_bucket.arn}",
      "Sid": "AWSCloudTrailAclCheck20150319"
    },
    {
      "Action": "s3:PutObject",
      "Effect": "Allow",
      "Principal": {
        "Service": "cloudtrail.amazonaws.com"
      },
      "Resource": "${aws_s3_bucket.data_refinery_cloudtrail_logs_bucket.arn}/*",
      "Sid": "AWSCloudTrailWrite20150319"
    }
  ],
  "Version": "2012-10-17"
}
POLICY
}<|MERGE_RESOLUTION|>--- conflicted
+++ resolved
@@ -104,74 +104,6 @@
   policy_arn = "${aws_iam_policy.s3_access_policy.arn}"
 }
 
-<<<<<<< HEAD
-# resource "aws_iam_policy" "ec2_access_policy" {
-#   name = "data-refinery-ec2-access-policy-${var.user}-${var.stage}"
-#   description = "Allows EC2 Permissions."
-#   count = "${var.max_clients == 0 ? 0 : 1}"
-#
-#   # We can't iterate instances from the fleet, so allow attaching to any instance,
-#   # but restrict which volumes can be attached.
-#   policy = <<EOF
-# {
-#    "Version":"2012-10-17",
-#    "Statement":[
-#       {
-#          "Effect":"Allow",
-#          "Action": [
-#             "ec2:DescribeVolumes"
-#           ],
-#           "Resource": [
-#             "*"
-#           ]
-#       },
-#       {
-#          "Effect":"Allow",
-#          "Action": [
-#             "ec2:AttachVolume",
-#             "ec2:CreateTags"
-#           ],
-#           "Resource": [
-#             "arn:aws:ec2:${var.region}:${data.aws_caller_identity.current.account_id}:volume/${element(aws_ebs_volume.data_refinery_ebs.*.id, 0)}",
-#             "arn:aws:ec2:${var.region}:${data.aws_caller_identity.current.account_id}:volume/${element(aws_ebs_volume.data_refinery_ebs.*.id, 1)}",
-#             "arn:aws:ec2:${var.region}:${data.aws_caller_identity.current.account_id}:volume/${element(aws_ebs_volume.data_refinery_ebs.*.id, 2)}",
-#             "arn:aws:ec2:${var.region}:${data.aws_caller_identity.current.account_id}:volume/${element(aws_ebs_volume.data_refinery_ebs.*.id, 3)}",
-#             "arn:aws:ec2:${var.region}:${data.aws_caller_identity.current.account_id}:volume/${element(aws_ebs_volume.data_refinery_ebs.*.id, 4)}",
-#             "arn:aws:ec2:${var.region}:${data.aws_caller_identity.current.account_id}:volume/${element(aws_ebs_volume.data_refinery_ebs.*.id, 5)}",
-#             "arn:aws:ec2:${var.region}:${data.aws_caller_identity.current.account_id}:volume/${element(aws_ebs_volume.data_refinery_ebs.*.id, 6)}",
-#             "arn:aws:ec2:${var.region}:${data.aws_caller_identity.current.account_id}:volume/${element(aws_ebs_volume.data_refinery_ebs.*.id, 7)}",
-#             "arn:aws:ec2:${var.region}:${data.aws_caller_identity.current.account_id}:volume/${element(aws_ebs_volume.data_refinery_ebs.*.id, 8)}",
-#             "arn:aws:ec2:${var.region}:${data.aws_caller_identity.current.account_id}:volume/${element(aws_ebs_volume.data_refinery_ebs.*.id, 9)}",
-#             "arn:aws:ec2:${var.region}:${data.aws_caller_identity.current.account_id}:volume/${element(aws_ebs_volume.data_refinery_ebs.*.id, 10)}",
-#             "arn:aws:ec2:${var.region}:${data.aws_caller_identity.current.account_id}:volume/${element(aws_ebs_volume.data_refinery_ebs.*.id, 11)}",
-#             "arn:aws:ec2:${var.region}:${data.aws_caller_identity.current.account_id}:volume/${element(aws_ebs_volume.data_refinery_ebs.*.id, 12)}",
-#             "arn:aws:ec2:${var.region}:${data.aws_caller_identity.current.account_id}:volume/${element(aws_ebs_volume.data_refinery_ebs.*.id, 13)}",
-#             "arn:aws:ec2:${var.region}:${data.aws_caller_identity.current.account_id}:volume/${element(aws_ebs_volume.data_refinery_ebs.*.id, 14)}",
-#             "arn:aws:ec2:${var.region}:${data.aws_caller_identity.current.account_id}:volume/${element(aws_ebs_volume.data_refinery_ebs.*.id, 15)}",
-#             "arn:aws:ec2:${var.region}:${data.aws_caller_identity.current.account_id}:volume/${element(aws_ebs_volume.data_refinery_ebs.*.id, 16)}",
-#             "arn:aws:ec2:${var.region}:${data.aws_caller_identity.current.account_id}:volume/${element(aws_ebs_volume.data_refinery_ebs.*.id, 17)}",
-#             "arn:aws:ec2:${var.region}:${data.aws_caller_identity.current.account_id}:volume/${element(aws_ebs_volume.data_refinery_ebs.*.id, 18)}",
-#             "arn:aws:ec2:${var.region}:${data.aws_caller_identity.current.account_id}:volume/${element(aws_ebs_volume.data_refinery_ebs.*.id, 19)}",
-#             "arn:aws:ec2:${var.region}:${data.aws_caller_identity.current.account_id}:volume/${element(aws_ebs_volume.data_refinery_ebs.*.id, 20)}",
-#             "arn:aws:ec2:${var.region}:${data.aws_caller_identity.current.account_id}:volume/${element(aws_ebs_volume.data_refinery_ebs.*.id, 21)}",
-#             "arn:aws:ec2:${var.region}:${data.aws_caller_identity.current.account_id}:volume/${element(aws_ebs_volume.data_refinery_ebs.*.id, 22)}",
-#             "arn:aws:ec2:${var.region}:${data.aws_caller_identity.current.account_id}:instance/*"
-#           ]
-#       },
-#       {
-#         "Effect": "Allow",
-#         "Action": [
-#           "sts:DecodeAuthorizationMessage"
-#         ],
-#         "Resource": [
-#           "*"
-#         ]
-#       }
-#    ]
-# }
-# EOF
-# }
-=======
 resource "aws_iam_policy" "ec2_access_policy" {
   name = "data-refinery-ec2-access-policy-${var.user}-${var.stage}"
   description = "Allows EC2 Permissions."
@@ -205,7 +137,6 @@
 }
 EOF
 }
->>>>>>> 9cb87361
 
 resource "aws_iam_role_policy_attachment" "ec2" {
   role = "${aws_iam_role.data_refinery_instance.name}"
