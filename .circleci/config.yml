version: 2
jobs:
  # This runs foreman, end-to-end, and illumina tests.
  # These are grouped together because in total they take less time than our other tests individually.
  main_tests:
    working_directory: ~/refinebio
    machine:
      docker_layer_caching: true
    steps:
      - checkout

      # Clean up stuff circle provides that we don't need.
      - run: sudo ./.circleci/cleanup_instance.sh

      # Setup Postgres in a Container
      - run: ./scripts/run_postgres.sh
      - run: ./scripts/run_es.sh
      # Let Postgres start up.
      - run: sleep 30
      # Finish setting up Postgres now that it's running.
      - run: ./scripts/install_db_docker.sh

      # Install our application. Provides the data_refinery_common package for the other images.
      - run: chmod -R a+wr common
      - run: ./scripts/update_models.sh

      # Update ES models
      - run: ./scripts/rebuild_es_index.sh

      # Install Nomad
      - run: sudo ./scripts/install_nomad.sh

        # Start Nomad and register jobs.
      - run:
          command: sudo -E ./scripts/run_nomad.sh -e test

      - run: ./scripts/prepare_image.sh -i no_op -s workers -d localhost:5000
      - run: docker push localhost:5000/dr_no_op
      - run: ./scripts/prepare_image.sh -i downloaders -s workers -d localhost:5000
      - run: docker push localhost:5000/dr_downloaders

      # Run Downloader Tests
      # Running these in the same job as the common tests is good
      # because their dockerfiles are very similar so a lot of the
      # build time is saved by only building those layers once.
      - run:
          command: .circleci/filter_tests.sh -t downloaders
          no_output_timeout: 1h

      # Run Foreman Tests
      - run: mkdir -p test_volume && chmod -R a+rw test_volume

      # The foreman includes the end-to-end tests, but some of these
      # require docker images which are not built in this
      # workflow. Therefore we exclude salmon, affymetrix, and
      # transcriptome and let those end-to-end tests get run in the
      # workflows that include building those images.
      - run: ./foreman/run_tests.sh --exclude-tag=salmon --exclude-tag=transcriptome --exclude-tag=affymetrix

      # Run NO_OP tests
      - run: sudo chown -R circleci:circleci workers/test_volume/
      - run: .circleci/filter_tests.sh -t no_op

      # Run QN tests.
      - run: sudo chown -R circleci:circleci workers/test_volume/
      - run:
          command: .circleci/filter_tests.sh -t qn
          no_output_timeout: 1h

  common_smasher_tests:
    working_directory: ~/refinebio
    machine:
      docker_layer_caching: true
    steps:
      - checkout

      # Clean up stuff circle provides that we don't need.
      - run: sudo ./.circleci/cleanup_instance.sh

      # Setup Postgres in a Container
      - run: ./scripts/run_postgres.sh
      - run: ./scripts/run_es.sh
      # Let Postgres start up.
      - run: sleep 30
      # Finish setting up Postgres now that it's running.
      - run: ./scripts/install_db_docker.sh

      # Install our application. Provides the data_refinery_common package for the other images.
      - run: chmod -R a+wr common
      - run: ./scripts/update_models.sh

      # Run Common Tests.
      - run: ./common/run_tests.sh

      - run: ./scripts/prepare_image.sh -i smasher -s workers -d localhost:5000

      # Run Smasher tests.
      - run: sudo chown -R circleci:circleci workers/test_volume/
      - run:
          command: .circleci/filter_tests.sh -t smasher
          # Smashing can apparently take a long time on CI
          no_output_timeout: 1h

      # Run Janitor tests.
      - run: sudo chown -R circleci:circleci workers/test_volume/
      - run:
          command: .circleci/filter_tests.sh -t janitor
          no_output_timeout: 1h

      # Run Compendia tests.
      - run: sudo chown -R circleci:circleci workers/test_volume/
      - run:
          command: .circleci/filter_tests.sh -t compendia
          no_output_timeout: 1h

  syntax_test:
    working_directory: ~/refinebio
    docker:
      - image: circleci/python:3.6.4
    steps:
      - checkout

<<<<<<< HEAD
      # Install flake8
      - run: sudo pip3 install black isort seed-isort-config

      # Check that the imports are sorted
      # - run: seed-isort-config
      - run: isort --check-only --quiet
=======
      - run:
          name: Install build & test dependencies
          command: sudo pip3 install pre-commit==1.21.0
>>>>>>> a800d8eb

      - run:
          name: Run pre-commit hooks on all files
          command: pre-commit run --all-files --show-diff-on-failure

  # This tests workers tests tagged as 'salmon'
  salmon_and_api_tests:
    working_directory: ~/refinebio
    machine:
      docker_layer_caching: true
    steps:
      - checkout

      # Clean up stuff circle provides that we don't need.
      - run: sudo ./.circleci/cleanup_instance.sh

      # Setup Postgres in a Container
      - run: ./scripts/run_postgres.sh
      - run: ./scripts/run_es.sh
      # Let Postgres start up.
      - run: sleep 30
      # Finish setting up Postgres now that it's running.
      - run: ./scripts/install_db_docker.sh

      # Install our application. Provides the data_refinery_common package for the other images.
      - run: chmod -R a+wr common
      - run: ./scripts/update_models.sh

      # Update ES models
      - run: ./scripts/rebuild_es_index.sh

      # Run API Tests.
      - run: ./api/run_tests.sh

      - run:
          command: .circleci/filter_tests.sh -t salmon
          no_output_timeout: 1h

      # Install Nomad
      - run: sudo ./scripts/install_nomad.sh

        # Start Nomad and register jobs.
      - run:
          command: sudo -E ./scripts/run_nomad.sh -e test

      # For the salmon end-to-end tests.
      - run: ./scripts/prepare_image.sh -i downloaders -s workers -d localhost:5000
      - run: docker push localhost:5000/dr_downloaders
      # This docker image should have already been built, but with the wrong dockerhub repo.
      - run: ./scripts/prepare_image.sh -i salmon -s workers -d localhost:5000
      - run: docker push localhost:5000/dr_salmon

      - run: ./foreman/run_tests.sh --tag=salmon

  tx_illumina_tests:
    working_directory: ~/refinebio
    machine:
      docker_layer_caching: true
    steps:
      - checkout

      # Clean up stuff circle provides that we don't need.
      - run: sudo ./.circleci/cleanup_instance.sh

      # Setup Postgres in a Container
      - run: ./scripts/run_postgres.sh
      - run: ./scripts/run_es.sh
      # Let Postgres start up.
      - run: sleep 30
      # Finish setting up Postgres now that it's running.
      - run: ./scripts/install_db_docker.sh

      # Install our application. Provides the data_refinery_common package for the other images.
      - run: chmod -R a+wr common
      - run: ./scripts/update_models.sh

      - run: ./scripts/prepare_image.sh -i transcriptome -s workers
      - run: .circleci/filter_tests.sh -t transcriptome

      # Files created by containers are owned by the user ubuntu, which prevents workers/run_tests.sh
      # from making sure all the files in workers/test_volume have read/write permissions.
      - run: sudo chown -R circleci:circleci workers/test_volume/

      # Run Illumina tests.
      # - run: .circleci/filter_tests.sh -t illumina

      # Files created by containers are owned by the user ubuntu, which prevents workers/run_tests.sh
      # from making sure all the files in workers/test_volume have read/write permissions.
      - run: sudo chown -R circleci:circleci workers/test_volume/

      # We've been running out of space while downloading the Affy
      # image, so clear out other images to ensure enough space for it.
      - run: docker rm $(docker ps -qa --no-trunc --filter "status=exited") || true
      - run: docker image rm ccdlstaging/dr_transcriptome
      # - run: docker image rm ccdlstaging/dr_illumina

  affy_agilent_tests:
    machine: true
    working_directory: ~/refinebio
    steps:
      - checkout

      # Clean up stuff circle provides that we don't need.
      - run: sudo ./.circleci/cleanup_instance.sh

      # Setup Postgres in a Container
      - run: ./scripts/run_postgres.sh
      - run: ./scripts/run_es.sh
      # Let Postgres start up.
      - run: sleep 30
      # Finish setting up Postgres now that it's running.
      - run: ./scripts/install_db_docker.sh

      # Install our application. Provides the data_refinery_common package for the other images.
      - run: chmod -R a+wr common
      - run: ./scripts/update_models.sh

      - run:
          command: .circleci/filter_tests.sh -t affymetrix
          # This takes a while because the affymetrix image is huge
          no_output_timeout: 1h

      # Files created by containers are owned by the user ubuntu, which prevents workers/run_tests.sh
      # from making sure all the files in workers/test_volume have read/write permissions.
      - run: sudo chown -R circleci:circleci workers/test_volume/

      # This doesn't take as long because the image has already been pulled.
      - run: .circleci/filter_tests.sh -t agilent

      # Update ES models
      - run: ./scripts/rebuild_es_index.sh

      # Install Nomad
      - run: sudo ./scripts/install_nomad.sh

        # Start Nomad and register jobs.
      - run:
          command: sudo -E ./scripts/run_nomad.sh -e test

      # The foreman includes the end-to-end tests. One of these
      # end-to-end tests is specific to affymetrix, so we run it here
      # since we have the image for it, but we also need the downloaders image.
      - run: ./scripts/prepare_image.sh -i downloaders -s workers -d localhost:5000
      - run: docker push localhost:5000/dr_downloaders

      # This image was built by the affymetrix workers tests, just
      # gotta retag it so it can go into the local docker repo.
      - run: docker tag ccdlstaging/dr_affymetrix:latest localhost:5000/dr_affymetrix:latest
      - run: docker push localhost:5000/dr_affymetrix

      - run:
          command: ./foreman/run_tests.sh --tag=affymetrix
          # This takes more than 10 minutes, but not much.
          no_output_timeout: 20m

  deploy:
    machine: true
    working_directory: ~/refinebio
    steps:
      - checkout
      - run: ./.circleci/install_git_decrypt.sh
      - run: ./.circleci/git_decrypt.sh
      - run:
          command: ./.circleci/remote_deploy.sh
          no_output_timeout: 4h # Building images and createing postgres instances can take a while.
      - run: ./.circleci/slackpost.sh robots deploybot

workflows:
  version: 2
  test-and-deploy:
    jobs:
      # test jobs will be triggered by:
      # - any branch commit, or:
      # - tag commits whose names start with letter "v".
      - main_tests:
          filters:
            # To allow tag commits whose name start with "v" to trigger
            # "test" job, an explicit "tags" filter is required here.
            tags:
              only: /v.*/
      - common_smasher_tests:
          filters:
            # To allow tag commits whose name start with "v" to trigger
            # "test" job, an explicit "tags" filter is required here.
            tags:
              only: /v.*/
      - syntax_test:
          filters:
            # To allow tag commits whose name start with "v" to trigger
            # "test" job, an explicit "tags" filter is required here.
            tags:
              only: /v.*/
      - salmon_and_api_tests:
          filters:
            # To allow tag commits whose name start with "v" to trigger
            # "test" job, an explicit "tags" filter is required here.
            tags:
              only: /v.*/
      - tx_illumina_tests:
          filters:
            # To allow tag commits whose name start with "v" to trigger
            # "test" job, an explicit "tags" filter is required here.
            tags:
              only: /v.*/
      - affy_agilent_tests:
          filters:
            # To allow tag commits whose name start with "v" to trigger
            # "test" job, an explicit "tags" filter is required here.
            tags:
              only: /v.*/

      # "deploy" job will be triggered ONLY by tag commits whose name
      # start with letter "v".
      - deploy:
          requires:
            - main_tests
            - common_smasher_tests
            - syntax_test
            - salmon_and_api_tests
            - tx_illumina_tests
            - affy_agilent_tests
          filters:
            # No branch commit will ever trigger this job.
            branches:
              ignore: /.*/
            tags:
              # Only run deploys on versions tagged with /v.*/, unless regex
              # lookahead finds `-hotfix` at the end of the version tag
              only: /^v((?!-hotfix$).)*$/

  hotfix-deploy:
    jobs:
      - deploy:
          filters:
            branches:
              ignore: /.*/
            tags:
              only: /v.*-hotfix/<|MERGE_RESOLUTION|>--- conflicted
+++ resolved
@@ -120,18 +120,9 @@
     steps:
       - checkout
 
-<<<<<<< HEAD
-      # Install flake8
-      - run: sudo pip3 install black isort seed-isort-config
-
-      # Check that the imports are sorted
-      # - run: seed-isort-config
-      - run: isort --check-only --quiet
-=======
       - run:
           name: Install build & test dependencies
           command: sudo pip3 install pre-commit==1.21.0
->>>>>>> a800d8eb
 
       - run:
           name: Run pre-commit hooks on all files
