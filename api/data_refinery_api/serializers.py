--- conflicted
+++ resolved
@@ -521,13 +521,10 @@
                     'created_at',
                     'last_modified',
                     'start',
-<<<<<<< HEAD
                     'size_in_bytes',
                     'sha1'
-=======
                     'experiments',
                     'organism_samples'
->>>>>>> 1da3b399
             )
         extra_kwargs = {
                         'id': {
@@ -597,32 +594,10 @@
 
         return result
 
-<<<<<<< HEAD
-    class Meta:
-        model = Dataset
-        fields = (
-                    'data',
-                    'aggregate_by',
-                    'scale_by',
-                    'is_processing',
-                    'is_processed',
-                    'experiments',
-                    'samples'
-            )
-        extra_kwargs = {
-                        'is_processing': {
-                            'read_only': True,
-                        },
-                        'is_processed': {
-                            'read_only': True,
-                        }
-                    }
-=======
     def get_experiments(self, obj):
         """ Call `get_experiments` in the model but add some `prefetch_related` calls """
         experiments = obj.get_experiments().prefetch_related('samples').prefetch_related('organisms')
         return DatasetDetailsExperimentSerializer(experiments, many=True).data
->>>>>>> 1da3b399
 
 class APITokenSerializer(serializers.ModelSerializer):
 
