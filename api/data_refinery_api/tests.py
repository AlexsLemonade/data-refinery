--- conflicted
+++ resolved
@@ -297,12 +297,8 @@
                                     jdata,
                                     content_type="application/json")
         self.assertEqual(response.status_code, 400)
-
-<<<<<<< HEAD
-        # This will actually kick off a job if we don't patch send_job
-=======
+        
         # This will actually kick off a job if we don't patch send_job or supply no_send_job
->>>>>>> 220537e6
         dataset = Dataset.objects.get(id=good_id)
         dataset.is_processing = False
         dataset.save()
