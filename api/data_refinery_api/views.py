--- conflicted
+++ resolved
@@ -53,11 +53,8 @@
     PlatformSerializer,
     ProcessorSerializer,
     SampleSerializer,
-<<<<<<< HEAD
     CompendiaSerializer,
-=======
     QNTargetSerializer,
->>>>>>> 2f084eae
 
     # Job
     DownloaderJobSerializer,
@@ -1237,7 +1234,6 @@
             return Response(serializer.data)
         except OrganismIndex.DoesNotExist:
             raise Http404
-<<<<<<< HEAD
 
 ###
 # Compendia
@@ -1246,7 +1242,16 @@
 class CompendiaDetail(APIView):
     """
     A very simple modified ComputedFile endpoint which only shows Compendia results
-=======
+    """
+
+    """List all processors."""
+    def get(self, request, format=None):
+
+        computed_files = ComputedFile.objects.filter(is_compendia=True, is_public=True, is_qn_target=False).order_by('-created_at')
+        serializer = CompendiaSerializer(computed_files, many=True)
+        return Response(serializer.data)
+
+
 ###
 # QN Targets
 ###
@@ -1254,17 +1259,10 @@
 class QNTargetsDetail(APIView):
     """
     Quantile Normalization Targets
->>>>>>> 2f084eae
     """
 
     """List all processors."""
     def get(self, request, format=None):
-<<<<<<< HEAD
-
-        computed_files = ComputedFile.objects.filter(is_compendia=True, is_public=True, is_qn_target=False).order_by('-created_at')
-        serializer = CompendiaSerializer(computed_files, many=True)
-=======
         computed_files = ComputedFile.objects.filter(is_public=True, is_qn_target=True)
         serializer = QNTargetSerializer(computed_files, many=True)
->>>>>>> 2f084eae
         return Response(serializer.data)