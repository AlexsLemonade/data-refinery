--- conflicted
+++ resolved
@@ -8,12 +8,8 @@
 from rest_framework.pagination import LimitOffsetPagination
 from rest_framework.views import APIView
 from rest_framework.response import Response
-<<<<<<< HEAD
-from rest_framework import status
-=======
 from rest_framework.settings import api_settings
 from rest_framework import status, filters, generics
->>>>>>> cfe20660
 
 from data_refinery_common.models import (
     Experiment, 
@@ -22,15 +18,9 @@
     ComputationalResult,
     DownloaderJob,
     SurveyJob,
-<<<<<<< HEAD
-    ProcessorJob
-)
-=======
     ProcessorJob,
     Dataset
 )
-from data_refinery_common.models import Experiment, Sample, Organism, Dataset
->>>>>>> cfe20660
 from data_refinery_api.serializers import ( 
     ExperimentSerializer, 
     DetailedExperimentSerializer,
@@ -44,15 +34,11 @@
     # Jobs
     SurveyJobSerializer,
     DownloaderJobSerializer,
-<<<<<<< HEAD
-    ProcessorJobSerializer
-=======
     ProcessorJobSerializer,
 
     # Dataset
     CreateDatasetSerializer,
     DatasetSerializer
->>>>>>> cfe20660
 )
 
 ##
