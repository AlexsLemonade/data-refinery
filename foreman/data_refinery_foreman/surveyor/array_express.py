import requests

from django.utils.dateparse import parse_datetime
from typing import List, Dict

from data_refinery_common.models import (
    SurveyJobKeyValue,
    Organism,
    Experiment,
    ExperimentAnnotation,
    Sample,
    SampleAnnotation,
    ExperimentSampleAssociation,
    OriginalFile,
    OriginalFileSampleAssociation,
    ExperimentOrganismAssociation
)

from data_refinery_foreman.surveyor import harmony, utils
from data_refinery_foreman.surveyor.external_source import ExternalSourceSurveyor
from data_refinery_common.job_lookup import ProcessorPipeline, Downloaders
from data_refinery_common.logging import get_and_configure_logger
from data_refinery_common.utils import (
    get_supported_microarray_platforms,
    get_readable_platform_names)

logger = get_and_configure_logger(__name__)


EXPERIMENTS_URL = "https://www.ebi.ac.uk/arrayexpress/json/v3/experiments/"
SAMPLES_URL = EXPERIMENTS_URL + "{}/samples"
UNKNOWN = "UNKNOWN"


class UnsupportedPlatformException(Exception):
    pass


class ArrayExpressSurveyor(ExternalSourceSurveyor):

    def source_type(self):
        return Downloaders.ARRAY_EXPRESS.value

    def create_experiment_from_api(self, experiment_accession_code: str) -> (Experiment, Dict):
        """Given an experiment accession code, create an Experiment object.

        Also returns a dictionary of additional information about the
        platform discovered for the experiment.

        Will raise an UnsupportedPlatformException if this experiment was
        conducting using a platform which we don't support.

        See an example at: https://www.ebi.ac.uk/arrayexpress/json/v3/experiments/E-MTAB-3050/sample
        """
        request_url = EXPERIMENTS_URL + experiment_accession_code
        experiment_request = utils.requests_retry_session().get(request_url, timeout=60)

        try:
            parsed_json = experiment_request.json()["experiments"]["experiment"][0]
        except KeyError:
            logger.error("Remote experiment has no Experiment data!",
                         experiment_accession_code=experiment_accession_code,
                         survey_job=self.survey_job.id)
            raise

        experiment = {}
        platform_warning = False

        experiment["name"] = parsed_json["name"]
        experiment["experiment_accession_code"] = experiment_accession_code

        # This experiment has no platform at all, and is therefore useless.
        if 'arraydesign' not in parsed_json or len(parsed_json["arraydesign"]) == 0:
            logger.warn("Remote experiment has no arraydesign listed.",
                        experiment_accession_code=experiment_accession_code,
                        survey_job=self.survey_job.id)
            raise UnsupportedPlatformException
        # If there is more than one arraydesign listed in the experiment
        # then there is no other way to determine which array was used
        # for which sample other than looking at the header of the CEL
        # file. That obviously cannot happen until the CEL file has been
        # downloaded so we can just mark it as UNKNOWN and let the
        # downloader inspect the downloaded file to determine the
        # array then.
        elif len(parsed_json["arraydesign"]) > 1:
            experiment["platform_accession_code"] = UNKNOWN
            experiment["platform_accession_name"] = UNKNOWN
        else:
            external_accession = parsed_json["arraydesign"][0]["accession"]
            for platform in get_supported_microarray_platforms():
                if platform["external_accession"] == external_accession:
                    experiment["platform_accession_code"] = platform["platform_accession"]
                    platform_mapping = get_readable_platform_names()
                    experiment["platform_accession_name"] = platform_mapping[
                        platform["platform_accession"]]

            if "platform_accession_code" not in experiment:
                # We don't know what platform this accession corresponds to.
                experiment["platform_accession_code"] = external_accession
                experiment["platform_accession_name"] = UNKNOWN
                platform_warning = True

        experiment["release_date"] = parsed_json["releasedate"]

        if "lastupdatedate" in parsed_json:
            experiment["last_update_date"] = parsed_json["lastupdatedate"]
        else:
            experiment["last_update_date"] = parsed_json["releasedate"]

        # Create the experiment object
        try:
            experiment_object = Experiment.objects.get(accession_code=experiment_accession_code)
            logger.debug("Experiment already exists, skipping object creation.",
                         experiment_accession_code=experiment_accession_code,
                         survey_job=self.survey_job.id)
        except Experiment.DoesNotExist:

            experiment_object = Experiment()
            experiment_object.accession_code = experiment_accession_code
            experiment_object.source_url = request_url
            experiment_object.source_database = "ARRAY_EXPRESS"
            experiment_object.name = parsed_json["name"]
            experiment_object.technology = "MICROARRAY"
            experiment_object.description = parsed_json["description"][0]["text"]
            experiment_object.source_first_published = parse_datetime(experiment["release_date"])
            experiment_object.source_last_modified = parse_datetime(experiment["last_update_date"])
            experiment_object.save()

            # We still create the Experiment and samples if there is processed
            # data but we can't support the reprocessing of raw data.
            if platform_warning:
                warning_xa = ExperimentAnnotation()
                warning_xa.experiment = experiment_object
                warning_xa.data = {'has_unsupported_platform': True}
                warning_xa.is_ccdl = False
                warning_xa.save()

            json_xa = ExperimentAnnotation()
            json_xa.experiment = experiment_object
            json_xa.data = parsed_json
            json_xa.is_ccdl = False
            json_xa.save()

            ## Fetch and parse the IDF/SDRF file for any other fields
            IDF_URL_TEMPLATE = "https://www.ebi.ac.uk/arrayexpress/files/{code}/{code}.idf.txt"
            SDRF_URL_TEMPLATE = "https://www.ebi.ac.uk/arrayexpress/files/{code}/{code}.sdrf.txt"
            idf_url = IDF_URL_TEMPLATE.format(code=experiment_accession_code)
            sdrf_url = SDRF_URL_TEMPLATE.format(code=experiment_accession_code)
            idf_text = utils.requests_retry_session().get(idf_url, timeout=60).text

            lines = idf_text.split('\n')
            idf_dict = {}
            for line in lines:
                keyval = line.strip().split('\t')
                if len(keyval) == 2:
                    idf_dict[keyval[0]] = keyval[1]
                elif len(keyval) > 2:
                    idf_dict[keyval[0]] = keyval[1:]

            idf_xa = ExperimentAnnotation()
            idf_xa.data = idf_dict
            idf_xa.experiment = experiment_object
            idf_xa.is_ccdl = False
            idf_xa.save()

            if 'Investigation Title' in idf_dict:
                experiment_object.title = idf_dict['Investigation Title']
            if 'Person Affiliation' in idf_dict:
                # This is very rare, ex: E-MEXP-32
                if isinstance(idf_dict['Person Affiliation'], list):
                    unique_people = list(set(idf_dict['Person Affiliation']))
                    experiment_object.submitter_institution = ", ".join(unique_people)[:255]
                else:
                    experiment_object.submitter_institution = idf_dict['Person Affiliation']
            if 'Protocol Description' in idf_dict:
                experiment_object.protocol_description = ", ".join(idf_dict['Protocol Description'])
            if 'Publication Title' in idf_dict:
                # This will happen for some superseries.
                # Ex: E-GEOD-29536
                # Assume most recent is "best:, store the rest in experiment annotation.
                if isinstance(idf_dict['Publication Title'], list):
                    experiment_object.publication_title = idf_dict['Publication Title'][0]
                else:
                    experiment_object.publication_title = idf_dict['Publication Title']
                experiment_object.has_publication = True
            if 'Publication DOI' in idf_dict:
                if isinstance(idf_dict['Publication DOI'], list):
                    experiment_object.publication_doi = idf_dict['Publication DOI'][0]
                else:
                    experiment_object.publication_doi = idf_dict['Publication DOI']
                experiment_object.has_publication = True
            if 'PubMed ID' in idf_dict:
                if isinstance(idf_dict['PubMed ID'], list):
                    experiment_object.pubmed_id = idf_dict['PubMed ID'][0]
                else:
                    experiment_object.pubmed_id = idf_dict['PubMed ID']
                experiment_object.has_publication = True

            experiment_object.save()

        platform_dict = {k: experiment[k]
                         for k in ('platform_accession_code', 'platform_accession_name')}
        return experiment_object, platform_dict

    def determine_sample_accession(self, experiment_accession: str, sample_source_name: str, sample_assay_name: str, filename: str) -> str:
        """Determine what to use as the sample's accession code.

        This is a complicated heuristic to determine the sample
        accession because there isn't a field that consistently
        contains it so we're trying to figure out a heuristic that
        will work for all the data. This may need even further
        refinements if we come across examples that break it.

        However, what's going on is that we think either the `source`
        or `assay` field will be the sample accession but it's not
        always the same.
        Ex: E-MEXP-669 has it in sample_assay_name.
        Therefore we try a few different things to determine which it
        is.

        The experiment accession must be prefixed since accessions
        are non-unique on AE, ex "Sample 1" is a valid assay name.

        """

        # It SEEMS like the filename often contains part or all of the
        # sample name so we first try to see if either field contains
        # the filename with the extension stripped off:
        if isinstance(filename, str):
            stripped_filename = ".".join(filename.split(".")[:-1])
            if stripped_filename != "":
                if stripped_filename in sample_source_name:
                    return experiment_accession + "-" + sample_source_name
                elif stripped_filename in sample_assay_name:
                    return experiment_accession + "-" + sample_assay_name

        # Accessions don't have spaces in them, but sometimes these
        # fields do so next we try to see if one has spaces and the
        # other doesn't:
        source_has_spaces = " " in sample_source_name
        assay_has_spaces = " " in sample_assay_name
        if assay_has_spaces and not source_has_spaces:
            return experiment_accession + "-" + sample_source_name
        elif source_has_spaces and not assay_has_spaces:
            return experiment_accession + "-" + sample_assay_name

        # We're out of options so return the longest one.
        if len(sample_source_name) >= len(sample_assay_name):
            return experiment_accession + "-" + sample_source_name
        else:
            return experiment_accession + "-" + sample_assay_name

    def create_samples_from_api(self,
<<<<<<< HEAD
                                experiment: Experiment,
                                platform_dict: Dict
=======
                                experiment: Experiment
>>>>>>> 7636a327
                                ) -> List[Sample]:
        """Generates a Sample item for each sample in an AE experiment..

        There are many possible data situations for a sample:

            - If the sample only has raw data available:
                - If it is on a platform that we support:
                    Download this raw data and process it
                - If it is not on a platform we support:
                    Don't download anything, don't process anything
            - If the sample has both raw and derived data:
                - If the raw data is on a platform we support:
                    Download the raw data and process it, abandon the derived data
                - If the raw data is not on a platform we support
                    Download the derived data and no-op it, abandon the raw data
            - If the sample only has derived data:
                Download the derived data and no-op it.

        See an example at: https://www.ebi.ac.uk/arrayexpress/json/v3/experiments/E-MTAB-3050/samples

        """

        created_samples = []

        samples_endpoint = SAMPLES_URL.format(experiment.accession_code)
        r = utils.requests_retry_session().get(samples_endpoint, timeout=60)
        samples = r.json()["experiment"]["sample"]

        # The SDRF is the complete metadata record on a sample/property basis.
        # We run this through our harmonizer and then attach the properties
        # to our created samples.
        SDRF_URL_TEMPLATE = "https://www.ebi.ac.uk/arrayexpress/files/{code}/{code}.sdrf.txt"
        sdrf_url = SDRF_URL_TEMPLATE.format(code=experiment.accession_code)
        sdrf_samples = harmony.parse_sdrf(sdrf_url)
        harmonized_samples = harmony.harmonize(sdrf_samples)

        # An experiment can have many samples
        for sample in samples:

            # For some reason, this sample has no files associated with it.
            if "file" not in sample or len(sample['file']) == 0:
                continue

            # Each sample is given an experimenatlly-unique title.
            flat_sample = utils.flatten(sample)
            title = harmony.extract_title(flat_sample)

            # Figure out the Organism for this sample
            organism_name = UNKNOWN
            for characteristic in sample["characteristic"]:
                if characteristic["category"].upper() == "ORGANISM":
                    organism_name = characteristic["value"].upper()

            if organism_name == UNKNOWN:
                logger.warning("Sample from experiment %s did not specify the organism name.",
                               experiment.accession_code,
                               survey_job=self.survey_job.id)
                organism = None
            else:
                organism = Organism.get_object_for_name(organism_name)

            # A sample may actually have many sub files.
            # If there is raw data, take that.
            # If not, take the derived.
            has_raw = False
            for sub_file in sample['file']:

                # For ex: E-GEOD-15645
                if isinstance(sub_file['comment'], list):
                    sub_file_mod = sub_file
                    sub_file_mod['comment'] = sub_file['comment'][0]
                else:
                    sub_file_mod = sub_file

                # Some have the 'data' field, but not the actual data
                # Ex: E-GEOD-9656
                if sub_file_mod['type'] == "data" and sub_file_mod['comment'].get('value', None) != None:
                    has_raw = True
                if 'raw' in sub_file_mod['comment'].get('value', ''):
                    has_raw = True

            skip_sample = False
            for sub_file in sample['file']:

                # Skip derived data if we have it raw.
                if has_raw and "derived data" in sub_file['type']:
                    continue

                # XXX: This is a hack.
                # Don't get the raw data if it's only a 1-color sample.
                if 'Cy3' in str(sample) and 'Cy5' not in str(sample):
                    has_raw = False

                download_url = None
                filename = sub_file["name"]

                # sub_file["comment"] is only a list if there's
                # more than one comment...
                comments = sub_file["comment"]
                if isinstance(comments, list):
                    # Could be: "Derived ArrayExpress Data Matrix FTP
                    # file" or: "ArrayExpress FTP file". If there is
                    # no comment with a name including "FTP file" then
                    # we don't know where to download it so we need to
                    # mark this job as an error. Therefore don't catch
                    # the potential exception where download_url
                    # doesn't get defined.
                    for comment in comments:
                        if "FTP file" in comment["name"]:
                            download_url = comment["value"]
                            break
                else:
                    download_url = comments["value"]

                if not download_url:
                    logger.error("Sample %s did not specify a download url, skipping.",
                                 sample_accession_code,
                                 experiment_accession_code=experiment.accession_code,
                                 survey_job=self.survey_job.id)
                    skip_sample = True
                    continue

                if not filename:
                    logger.error("Sample %s did not specify a filename, skipping.",
                                 sample_accession_code,
                                 experiment_accession_code=experiment.accession_code,
                                 survey_job=self.survey_job.id)
                    skip_sample = True
                    continue

            if skip_sample:
                continue

            # The accession code is not a simple matter to determine.
            sample_source_name = sample["source"].get("name", "")
            sample_assay_name = sample["assay"].get("name", "")
            sample_accession_code = self.determine_sample_accession(
                experiment.accession_code,
                sample_source_name,
                sample_assay_name,
                filename)

            # Figure out the Organism for this sample
            organism_name = UNKNOWN
            for characteristic in sample["characteristic"]:
                if characteristic["category"].upper() == "ORGANISM":
                    organism_name = characteristic["value"].upper()

            if organism_name == UNKNOWN:
                logger.warning("Sample %s did not specify the organism name.",
                               sample_accession_code,
                               experiment_accession_code=experiment.accession_code,
                               survey_job=self.survey_job.id)
                organism = None
            else:
                organism = Organism.get_object_for_name(organism_name)

            # Create the sample object
            try:
                sample_object = Sample.objects.get(accession_code=sample_accession_code)
                logger.debug("Sample %s already exists, skipping object creation.",
                             sample_accession_code,
                             experiment_accession_code=experiment.accession_code,
                             survey_job=self.survey_job.id)
                continue
            except Sample.DoesNotExist:
                sample_object = Sample()

                # The basics
                sample_object.title = title
                sample_object.accession_code = sample_accession_code
                sample_object.source_archive_url = samples_endpoint
                sample_object.organism = organism
                sample_object.platform_name = platform_dict["platform_accession_name"]
                sample_object.platform_accession_code = platform_dict["platform_accession_code"]
                sample_object.technology = "MICROARRAY"
                sample_object.save()

                # Directly assign the harmonized properties
                harmonized_sample = harmonized_samples[title]
                for key, value in harmonized_sample.items():
                    setattr(sample_object, key, value)
                sample_object.save()

                sample_annotation = SampleAnnotation()
                sample_annotation.data = sample
                sample_annotation.sample = sample_object
                sample_annotation.is_ccdl = False
                sample_annotation.save()

                original_file = OriginalFile()
                original_file.source_filename = filename
                original_file.source_url = download_url
                original_file.is_downloaded = False
                original_file.is_archive = True
                original_file.has_raw = has_raw
                original_file.save()

                original_file_sample_association = OriginalFileSampleAssociation()
                original_file_sample_association.original_file = original_file
                original_file_sample_association.sample = sample_object
                original_file_sample_association.save()

            # Create associations if they don't already exist
<<<<<<< HEAD
            try:
                assocation = ExperimentSampleAssociation.objects.get(
                    experiment=experiment, sample=sample_object)
            except ExperimentSampleAssociation.DoesNotExist:
                association = ExperimentSampleAssociation()
                association.experiment = experiment
                association.sample = sample_object
                association.save()

            try:
                assocation = ExperimentOrganismAssociation.objects.get(
                    experiment=experiment, organism=organism)
            except ExperimentOrganismAssociation.DoesNotExist:
                association = ExperimentOrganismAssociation()
                association.experiment = experiment
                association.organism = organism
                association.save()
=======
            ExperimentSampleAssociation.objects.get_or_create(
                experiment=experiment, sample=sample_object)

            ExperimentOrganismAssociation.objects.get_or_create(
                experiment=experiment, organism=organism)
>>>>>>> 7636a327

            logger.info("Created Sample: " + str(sample_object),
                        experiment_accession_code=experiment.accession_code,
                        survey_job=self.survey_job.id)

            created_samples.append(sample_object)

        return created_samples

    def discover_experiment_and_samples(self) -> (Experiment, List[Sample]):

        experiment_accession_code = (
            SurveyJobKeyValue
            .objects
            .get(survey_job_id=self.survey_job.id,
                 key__exact="experiment_accession_code")
            .value
        )

        logger.info("Surveying experiment with accession code: %s.",
                    experiment_accession_code,
                    survey_job=self.survey_job.id)

        try:
            experiment, platform_dict = self.create_experiment_from_api(experiment_accession_code)
        except UnsupportedPlatformException as e:
            logger.info("Experiment was not on a supported platform, skipping.",
                        experiment_accession_code=experiment_accession_code,
                        survey_job=self.survey_job.id)
            return None, []

        samples = self.create_samples_from_api(experiment, platform_dict)
        return experiment, samples<|MERGE_RESOLUTION|>--- conflicted
+++ resolved
@@ -251,12 +251,8 @@
             return experiment_accession + "-" + sample_assay_name
 
     def create_samples_from_api(self,
-<<<<<<< HEAD
                                 experiment: Experiment,
                                 platform_dict: Dict
-=======
-                                experiment: Experiment
->>>>>>> 7636a327
                                 ) -> List[Sample]:
         """Generates a Sample item for each sample in an AE experiment..
 
@@ -461,31 +457,11 @@
                 original_file_sample_association.save()
 
             # Create associations if they don't already exist
-<<<<<<< HEAD
-            try:
-                assocation = ExperimentSampleAssociation.objects.get(
-                    experiment=experiment, sample=sample_object)
-            except ExperimentSampleAssociation.DoesNotExist:
-                association = ExperimentSampleAssociation()
-                association.experiment = experiment
-                association.sample = sample_object
-                association.save()
-
-            try:
-                assocation = ExperimentOrganismAssociation.objects.get(
-                    experiment=experiment, organism=organism)
-            except ExperimentOrganismAssociation.DoesNotExist:
-                association = ExperimentOrganismAssociation()
-                association.experiment = experiment
-                association.organism = organism
-                association.save()
-=======
             ExperimentSampleAssociation.objects.get_or_create(
                 experiment=experiment, sample=sample_object)
 
             ExperimentOrganismAssociation.objects.get_or_create(
                 experiment=experiment, organism=organism)
->>>>>>> 7636a327
 
             logger.info("Created Sample: " + str(sample_object),
                         experiment_accession_code=experiment.accession_code,
