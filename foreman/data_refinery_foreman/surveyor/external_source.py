--- conflicted
+++ resolved
@@ -142,14 +142,9 @@
             try:
                 logger.info("Queuing downloader job.",
                             survey_job=self.survey_job.id,
-<<<<<<< HEAD
-                            downloader_job=downloader_job.id)
-                send_job(downloader_job.downloader_task, downloader_job)
-=======
                             downloader_job=downloader_job.id,
                             downloaded_urls=downloaded_urls)
-                message_queue.send_job(downloader_task, downloader_job.id)
->>>>>>> 9c8304b9
+                message_queue.send_job(downloader_task, downloader_job)
             except Exception as e:
                 # If the task doesn't get sent we don't want the
                 # downloader_job to be left floating
@@ -160,53 +155,6 @@
                 downloader_job.failure_reason = str(e)
                 downloader_job.save()
 
-<<<<<<< HEAD
-    @retry(stop_max_attempt_number=3)
-    def queue_downloader_job_for_original_files(self,
-                                                original_files: List[OriginalFile],
-                                                experiment_accession_code=None
-                                                ):
-        """ Creates a single DownloaderJob with multiple files to download."""
-
-        downloader_job = DownloaderJob()
-        downloader_job.downloader_task = self.downloader_task()
-        downloader_job.accession_code = experiment_accession_code
-        downloader_job.save()
-
-        downloaded_urls = []
-        for original_file in original_files:
-
-            # We don't need to create multiple downloaders for the same file.
-            if original_file.source_url in downloaded_urls:
-                continue
-
-            with transaction.atomic():
-
-                asoc = DownloaderJobOriginalFileAssociation()
-                asoc.downloader_job = downloader_job
-                asoc.original_file = original_file
-                asoc.save()
-
-                downloaded_urls.append(original_file.source_url)
-
-        try:
-            logger.info("Queuing downloader job.",
-                        survey_job=self.survey_job.id,
-                        downloader_job=downloader_job.id,
-                        downloaded_urls=downloaded_urls)
-            send_job(downloader_job.downloader_task, downloader_job)
-        except Exception as e:
-            # If the task doesn't get sent we don't want the
-            # downloader_job to be left floating
-            logger.exception("Failed to enqueue downloader job.",
-                             survey_job=self.survey_job.id,
-                             downloader_job=downloader_job.id)
-            downloader_job.success = False
-            downloader_job.failure_reason = str(e)
-            downloader_job.save()
-
-=======
->>>>>>> 9c8304b9
     def survey(self, source_type=None) -> bool:
         try:
             experiment, samples = self.discover_experiment_and_samples()
