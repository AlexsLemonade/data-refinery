import requests
from typing import List, Dict

import xml.etree.ElementTree as ET
from django.utils.dateparse import parse_datetime

from data_refinery_common.models import (
    SurveyJob,
    Organism,
    OriginalFile,
    OriginalFileSampleAssociation,
    Experiment,
    ExperimentAnnotation,
    Sample,
    SampleAnnotation,
    ExperimentSampleAssociation,
    OriginalFileSampleAssociation
)
from data_refinery_foreman.surveyor.external_source import ExternalSourceSurveyor
from data_refinery_common.job_lookup import ProcessorPipeline, Downloaders
from data_refinery_common.logging import get_and_configure_logger


logger = get_and_configure_logger(__name__)


ENA_URL_TEMPLATE = "https://www.ebi.ac.uk/ena/data/view/{}"
ENA_METADATA_URL_TEMPLATE = "https://www.ebi.ac.uk/ena/data/view/{}&display=xml"
ENA_DOWNLOAD_URL_TEMPLATE = ("ftp://ftp.sra.ebi.ac.uk/vol1/fastq/{short_accession}{sub_dir}"
                             "/{long_accession}/{long_accession}{read_suffix}.fastq.gz")
ENA_SUB_DIR_PREFIX = "/00"


class UnsupportedDataTypeError(BaseException):
    pass


class SraSurveyor(ExternalSourceSurveyor):
    """Surveys SRA for data.

    Implements the ExternalSourceSurveyor interface. It is worth
    noting that a large part of this class is parsing XML metadata
    about Experiments. The strategy for parsing the metadata was to take
    nearly all of the fields that could be extracted from the
    XML. Essentially all the XML parsing code is just working through
    the XML in the way it is formatted. For reference see the sample
    XML which has been included in ./test_sra_xml.py. This sample XML
    is used for testing, so the values that are extracted from it can
    be found in ./test_sra.py.
    """

    def source_type(self):
        return Downloaders.SRA.value

    @staticmethod
    def gather_submission_metadata(metadata: Dict) -> None:

        response = requests.get(ENA_METADATA_URL_TEMPLATE.format(metadata["submission_accession"]))
        submission_xml = ET.fromstring(response.text)[0]
        submission_metadata = submission_xml.attrib

        # We already have these
        submission_metadata.pop("accession")
        submission_metadata.pop("alias")

        metadata.update(submission_metadata)

        for child in submission_xml:
            if child.tag == "TITLE":
                metadata["submission_title"] = child.text
            elif child.tag == "SUBMISSION_ATTRIBUTES":
                for grandchild in child:
                    metadata[grandchild.find("TAG").text.lower()] = grandchild.find("VALUE").text

    @staticmethod
    def gather_library_metadata(metadata: Dict, library: ET.Element) -> None:
        for child in library:
            if child.tag == "LIBRARY_LAYOUT":
                metadata["library_layout"] = child[0].tag
            else:
                metadata[child.tag.lower()] = child.text

        # SRA contains several types of data. We only want RNA-Seq for now.
        if metadata["library_strategy"] != "RNA-Seq":
            raise UnsupportedDataTypeError("library_strategy not RNA-Seq.")
        if metadata["library_source"] not in ["TRANSCRIPTOMIC", "OTHER"]:
            raise UnsupportedDataTypeError("library_source not TRANSCRIPTOMIC or OTHER.")

    @staticmethod
    def parse_read_spec(metadata: Dict, read_spec: ET.Element, counter: int) -> None:
        for child in read_spec:
            key = "read_spec_{}_{}".format(str(counter), child.tag.replace("READ_", "").lower())
            metadata[key] = child.text

    @staticmethod
    def gather_spot_metadata(metadata: Dict, spot: ET.Element) -> None:
        """We don't actually know what this metadata is about.

        SPOT_DECODE_SPECs have a variable number of READ_SPECs so we
        have to add a counter to the keys in order to make them work
        within the flat dictionary we're building.
        """
        for child in spot:
            if child.tag == "SPOT_DECODE_SPEC":
                read_spec_counter = 0
                for grandchild in child:
                    if grandchild.tag == "SPOT_LENGTH":
                        metadata["spot_length"] = grandchild.text
                    elif grandchild.tag == "READ_SPEC":
                        SraSurveyor.parse_read_spec(metadata, grandchild, read_spec_counter)
                        read_spec_counter = read_spec_counter + 1

    @staticmethod
    def gather_experiment_metadata(metadata: Dict) -> None:
        response = requests.get(ENA_METADATA_URL_TEMPLATE.format(metadata["experiment_accession"]))
        experiment_xml = ET.fromstring(response.text)

        experiment = experiment_xml[0]
        for child in experiment:
            if child.tag == "TITLE":
                metadata["experiment_title"] = child.text
            elif child.tag == "DESIGN":
                for grandchild in child:
                    if grandchild.tag == "DESIGN_DESCRIPTION":
                        metadata["experiment_design_description"] = grandchild.text
                    elif grandchild.tag == "LIBRARY_DESCRIPTOR":
                        SraSurveyor.gather_library_metadata(metadata, grandchild)
                    elif grandchild.tag == "SPOT_DESCRIPTOR":
                        SraSurveyor.gather_spot_metadata(metadata, grandchild)
            elif child.tag == "PLATFORM":
                # This structure is extraneously nested.
                # This is used as the platform_accession_code for SRA
                # objects, which becomes part of file paths, so we
                # don't want any spaces in it.
                metadata["platform_instrument_model"] = child[0][0].text.replace(" ", "")

    @staticmethod
    def parse_run_link(run_link: ET.ElementTree) -> (str, str):
        key = ""
        value = ""

        # The first level in this element is a XREF_LINK which is
        # really just an unnecessary level
        for child in run_link[0]:
            if child.tag == "DB":
                # The key is prefixed with "ena-" which is unnecessary
                # since we know this is coming from ENA
                key = child.text.lower().replace("ena-", "") + "_accession"
            elif child.tag == "ID":
                value = child.text

        return (key, value)

    @staticmethod
    def parse_attribute(attribute: ET.ElementTree, key_prefix: str ="") -> (str, str):
        """Parse an XML attribute.

        Takes an optional key_prefix which is used to differentiate
        keys which may be shared between different object types. For
        example "title" could be the experiment_title or the
        sample_title.
        """
        key = ""
        value = ""

        for child in attribute:
            if child.tag == "TAG":
                key = key_prefix + child.text.lower().replace("-", "_").replace(" ", "_")
            elif child.tag == "VALUE":
                value = child.text

        return (key, value)

    @staticmethod
    def gather_run_metadata(run_accession: str) -> Dict:
        """A run refers to a specific read in an experiment."""
        discoverable_accessions = ["study_accession", "sample_accession", "submission_accession"]
        response = requests.get(ENA_METADATA_URL_TEMPLATE.format(run_accession))
        run_xml = ET.fromstring(response.text)
        run_item = run_xml[0]

        useful_attributes = ["center_name", "run_center", "run_date", "broker_name", "alias"]
        metadata = {}
        for attribute in useful_attributes:
            if attribute in run_item.attrib: 
                metadata[attribute] = run_item.attrib[attribute]
        metadata["run_accession"] = run_accession

        for child in run_item:
            if child.tag == "EXPERIMENT_REF":
                metadata["experiment_accession"] = child.attrib["accession"]
            elif child.tag == "RUN_LINKS":
                for grandchild in child:
                    key, value = SraSurveyor.parse_run_link(grandchild)
                    if value != "" and key in discoverable_accessions:
                        metadata[key] = value
            elif child.tag == "RUN_ATTRIBUTES":
                for grandchild in child:
                    key, value = SraSurveyor.parse_attribute(grandchild, "run_")
                    metadata[key] = value

        return metadata

    @staticmethod
    def gather_sample_metadata(metadata: Dict) -> None:
        response = requests.get(ENA_METADATA_URL_TEMPLATE.format(metadata["sample_accession"]))
        sample_xml = ET.fromstring(response.text)

        sample = sample_xml[0]

        if "center_name" in sample.attrib:
            metadata["sample_center_name"] = sample.attrib["center_name"]

        for child in sample:
            if child.tag == "TITLE":
                metadata["sample_title"] = child.text
            elif child.tag == "SAMPLE_NAME":
                for grandchild in child:
                    if grandchild.tag == "TAXON_ID":
                        metadata["organism_id"] = grandchild.text
                    elif grandchild.tag == "SCIENTIFIC_NAME":
                        metadata["organism_name"] = grandchild.text.upper()
            elif child.tag == "SAMPLE_ATTRIBUTES":
                for grandchild in child:
                    key, value = SraSurveyor.parse_attribute(grandchild, "sample_")
                    metadata[key] = value

    @staticmethod
    def gather_study_metadata(metadata: Dict) -> None:
        response = requests.get(ENA_METADATA_URL_TEMPLATE.format(metadata["study_accession"]))
        study_xml = ET.fromstring(response.text)

        study = study_xml[0]
        for child in study:
            if child.tag == "DESCRIPTOR":
                for grandchild in child:
                    # STUDY_TYPE is the only tag which uses attributes
                    # instead of the text for whatever reason
                    if grandchild.tag == "STUDY_TYPE":
                        metadata[grandchild.tag.lower()] = grandchild.attrib["existing_study_type"]
                    else:
                        metadata[grandchild.tag.lower()] = grandchild.text
            elif child.tag == "STUDY_ATTRIBUTES":
                for grandchild in child:
                    key, value = SraSurveyor.parse_attribute(grandchild, "study_")
                    metadata[key] = value
            elif child.tag == "STUDY_LINKS":
                for grandchild in child:
                    for ggc in grandchild:
                        if ggc.getchildren()[0].text == "pubmed":
                            metadata["pubmed_id"] = ggc.getchildren()[1].text
                            break

    @staticmethod
    def gather_all_metadata(run_accession):
        metadata = SraSurveyor.gather_run_metadata(run_accession)

        SraSurveyor.gather_experiment_metadata(metadata)
        SraSurveyor.gather_sample_metadata(metadata)
        SraSurveyor.gather_study_metadata(metadata)
        SraSurveyor.gather_submission_metadata(metadata)

        return metadata

    @staticmethod
    def _build_file_url(run_accession: str, read_suffix=""):
        # ENA has a weird way of nesting data: if the run accession is
        # greater than 9 characters long then there is an extra
        # sub-directory in the path which is "00" + the last digit of
        # the run accession.
        sub_dir = ""
        if len(run_accession) > 9:
            sub_dir = ENA_SUB_DIR_PREFIX + run_accession[-1]

        return ENA_DOWNLOAD_URL_TEMPLATE.format(
                        short_accession=run_accession[:6],
                        sub_dir=sub_dir,
                        long_accession=run_accession,
                        read_suffix=read_suffix)

    def _generate_experiment_and_samples(self, run_accession: str) -> None:
        """Generates Experiments and Samples for the provided run_accession."""
        metadata = SraSurveyor.gather_all_metadata(run_accession)

        if metadata["library_layout"] == "PAIRED":
            files_urls = [SraSurveyor._build_file_url(run_accession, "_1"),
                     SraSurveyor._build_file_url(run_accession, "_2")]
        else:
            files_urls = [SraSurveyor._build_file_url(run_accession)]

        ##
        # Experiment
        ##
        
        experiment_accession_code = metadata.get('experiment_accession')
        try:
            experiment_object = Experiment.objects.get(accession_code=experiment_accession_code)
            logger.error("Experiment %s already exists, skipping object creation.",
                experiment_accession_code,
                survey_job=self.survey_job.id)
        except Experiment.DoesNotExist:
            experiment_object = Experiment()
            experiment_object.accession_code = experiment_accession_code
            experiment_object.source_url = ENA_URL_TEMPLATE.format(experiment_accession_code)
            experiment_object.source_database = "SRA"
            experiment_object.platform_name = metadata.get("platform_instrument_model", "No model.")

            # We don't get this value from the API, unfortunately.
            # experiment_object.platform_accession_code = experiment["platform_accession_code"]

            if not experiment_object.description:
                experiment_object.description = "No description."

            if "study_title" in metadata:
                experiment_object.title = metadata["study_title"]
            if "study_abstract" in metadata:
                experiment_object.description = metadata["study_abstract"]
            if "lab_name" in metadata:
                experiment_object.submitter_institution = metadata["lab_name"]
            if "experiment_design_description" in metadata:
                experiment_object.protocol_description = metadata["experiment_design_description"]
            if "pubmed_id" in metadata:
                experiment_object.pubmed_id = metadata["pubmed_id"]
                experiment_object.has_publication = True
            if "study_ena_first_public" in metadata:
                experiment_object.source_first_published = parse_datetime(metadata["study_ena_first_public"])
            if "study_ena_last_update" in metadata:
                experiment_object.source_last_modified = parse_datetime(metadata["study_ena_last_update"])

            experiment_object.save()

            ##
            # Experiment Metadata
            ##
            json_xa = ExperimentAnnotation()
            json_xa.experiment = experiment_object
            json_xa.data = metadata
            json_xa.is_ccdl = False
            json_xa.save()

        ##
        # Samples
        ##

        # Figure out the Organism for this sample
        organism_name = metadata.pop("organism_name").upper()
        organism = Organism.get_object_for_name(organism_name)

        sample_accession_code = metadata.pop('sample_accession')
        # Create the sample object
        try:
            sample_object = Sample.objects.get(accession_code=sample_accession_code)
            logger.error("Sample %s from experiment %s already exists, skipping object creation.",
                     sample_accession_code,
                     experiment_object.accession_code,
                     survey_job=self.survey_job.id)
        except Sample.DoesNotExist:
            sample_object = Sample()
            sample_object.accession_code = sample_accession_code
            sample_object.organism = organism
            sample_object.save()

            for file_url in files_urls:
                original_file = OriginalFile()
                original_file.source_url = file_url
                original_file.source_filename = file_url.split('/')[-1]
                original_file.is_downloaded = False
                original_file.has_raw = True
                original_file.save()

<<<<<<< HEAD
                assoc = OriginalFileSampleAssociation
                assoc.sample = sample_object
                assoc.original_file = original_file
                assoc.save()
=======
                original_file_sample_association = OriginalFileSampleAssociation()
                original_file_sample_association.original_file = original_file
                original_file_sample_association.sample = sample
                original_file_sample_association.save()
>>>>>>> 3de44fe7

        esa = ExperimentSampleAssociation()
        esa.experiment = experiment_object
        esa.sample = sample_object
        esa.save()

        ##
        # Samples K/V
        # TODO - What do we want to save here?
        ##

        return experiment_object, [sample_object]

    @staticmethod
    def get_next_accession(last_accession: str) -> str:
        """Increments a SRA accession number by one.

        E.g. if last_accession is "DRR002116" then "DRR002117" will be
        returned.
        """
        prefix = last_accession[0:3]
        digits = last_accession[3:]
        number = int(digits) + 1

        # This format string is pretty hairy, but since the number of
        # digits can be variable we need to determine the amount of
        # padding to have the formatter add.
        return (prefix + "{0:0" + str(len(digits)) + "d}").format(number)

    def discover_experiment_and_samples(self):
        """ Returns an experiment and a list of samples for an SRA accession """
        survey_job = SurveyJob.objects.get(id=self.survey_job.id)
        survey_job_properties = survey_job.get_properties()
        accession = survey_job_properties["accession"]
        logger.debug("Surveying SRA Run Accession %s",
                         accession)
        return self._generate_experiment_and_samples(accession)
<|MERGE_RESOLUTION|>--- conflicted
+++ resolved
@@ -368,17 +368,10 @@
                 original_file.has_raw = True
                 original_file.save()
 
-<<<<<<< HEAD
-                assoc = OriginalFileSampleAssociation
-                assoc.sample = sample_object
-                assoc.original_file = original_file
-                assoc.save()
-=======
                 original_file_sample_association = OriginalFileSampleAssociation()
                 original_file_sample_association.original_file = original_file
-                original_file_sample_association.sample = sample
+                original_file_sample_association.sample = sample_object
                 original_file_sample_association.save()
->>>>>>> 3de44fe7
 
         esa = ExperimentSampleAssociation()
         esa.experiment = experiment_object
