import dateutil.parser
import GEOparse
import requests

from re import sub, split, match
from typing import List, Dict

from data_refinery_common.models import (
    SurveyJobKeyValue,
    Organism,
    Experiment,
    ExperimentAnnotation,
    Sample,
    SampleAnnotation,
    ExperimentSampleAssociation,
    OriginalFile,
    OriginalFileSampleAssociation
)
from data_refinery_foreman.surveyor import utils, harmony
from data_refinery_foreman.surveyor.external_source import ExternalSourceSurveyor
from data_refinery_common.job_lookup import ProcessorPipeline, Downloaders
from data_refinery_common.logging import get_and_configure_logger

logger = get_and_configure_logger(__name__)

class GeoUnsupportedPlatformException(BaseException):
    pass

class GeoSurveyor(ExternalSourceSurveyor):
    """Surveys NCBI GEO for data.

    Implements the GEO interface.
    """

    def source_type(self):
        return Downloaders.GEO.value

    def get_miniml_url(self, experiment_accession_code):
        """ Build the URL for the MINiML files for this accession code. 
        ex: 
        'GSE68061' -> 'ftp://ftp.ncbi.nlm.nih.gov/geo/series/GSE68nnn/GSE68061/miniml/GSE68061_family.xml.tgz'
    
        """
        geo = experiment_accession_code.upper()
        geotype = geo[:3]
        range_subdir = sub(r"\d{1,3}$", "nnn", geo)

        min_url_template = ("ftp://ftp.ncbi.nlm.nih.gov/geo/"
                  "series/{range_subdir}/{record}/miniml/{record_file}")
        min_url = min_url_template.format(range_subdir=range_subdir,
                            record=geo,
                            record_file="%s_family.xml.tgz" % geo)

        return min_url

    def create_experiment_and_samples_from_api(self, experiment_accession_code) -> (Experiment, List[Sample]):
<<<<<<< HEAD
        """ The main surveyor - find the Experiment and Samples from NCBI GEO. """

=======
        """ The main surveyor - find the Experiment and Samples from NCBI GEO. 

        Uses the GEOParse library, for which docs can be found here: https://geoparse.readthedocs.io/en/latest/usage.html#working-with-geo-objects

        """
>>>>>>> 63701b6d
        # XXX: Maybe we should have an EFS tmp? This could potentially fill up if not tracked.
        # Cleaning up is tracked here: https://github.com/guma44/GEOparse/issues/41
        gse = GEOparse.get_GEO(experiment_accession_code, destdir='/tmp')
        preprocessed_samples = harmony.preprocess_geo(gse.gsms.items())
        harmonized_samples = harmony.harmonize(preprocessed_samples)

        # Create the experiment object
        try:
            experiment_object = Experiment.objects.get(accession_code=experiment_accession_code)
            logger.error("Experiment %s already exists, skipping object creation.",
                experiment_accession_code,
                survey_job=self.survey_job.id)
        except Experiment.DoesNotExist:
            experiment_object = Experiment()
            experiment_object.accession_code = experiment_accession_code
            experiment_object.source_url = "https://www.ncbi.nlm.nih.gov/geo/query/acc.cgi?acc=" + experiment_accession_code
            experiment_object.source_database = "GEO"
            experiment_object.name = gse.metadata.get('title', [''])[0]
            experiment_object.description = gse.metadata.get('summary', [''])[0]
            # TODO: Lookup GEO-GPL - Related: https://github.com/AlexsLemonade/refinebio/issues/222
            experiment_object.platform_name = gse.metadata.get('platform_id', [''])[0]
            experiment_object.platform_accession_code = gse.metadata.get('platform_id', [''])[0]

            # Source doesn't provide time information, assume midnight.
            experiment_object.source_first_published = dateutil.parser.parse(gse.metadata["submission_date"][0] + " 00:00:00 UTC")
            experiment_object.source_last_updated = dateutil.parser.parse(gse.metadata["last_update_date"][0] + " 00:00:00 UTC")
            
            experiment_object.submitter_institution = ", ".join(list(set(gse.metadata["contact_institute"])))
            experiment_object.pubmed_id = gse.metadata.get("pubmed_id", [""])[0]
            experiment_object.save()

            experiment_annotation = ExperimentAnnotation()
            experiment_annotation.data = gse.metadata
            experiment_annotation.experiment = experiment_object
            experiment_annotation.is_ccdl = False
            experiment_annotation.save()

        has_raw = True

        # Okay, here's the situation!
        # Sometimes, samples have a direct single representation for themselves.
        # Othertimes, there is a single file with references to every sample in it.

        all_samples = []
        for sample_accession_code, sample in gse.gsms.items():

            try:
                sample_object = Sample.objects.get(accession_code=sample_accession_code)
                logger.info("Sample %s from experiment %s already exists, skipping object creation.",
                         sample_accession_code,
                         experiment_object.accession_code,
                         survey_job=self.survey_job.id)

                all_samples.append(sample_object)

                association = ExperimentSampleAssociation()
                association.experiment = experiment_object
                association.sample = sample_object
                association.save()
                continue
            except Sample.DoesNotExist:
                organism = Organism.get_object_for_name(sample.metadata['organism_ch1'][0].upper())

                sample_object = Sample()
                sample_object.accession_code = sample_accession_code
                sample_object.organism = organism
                title = sample.metadata['title'][0]
                sample_object.title = title

                # Directly assign the harmonized properties
                harmonized_sample = harmonized_samples[title]
                for key, value in harmonized_sample.items():
                    setattr(sample_object, key, value)

                sample_object.save()

                all_samples.append(sample_object)

                logger.info("Created Sample: " + str(sample_object))

                sample_annotation = SampleAnnotation()
                sample_annotation.sample = sample_object
                sample_annotation.data = sample.metadata
                sample_annotation.is_ccdl = False
                sample_annotation.save()

                sample_supplements = sample.metadata.get('supplementary_file', [])
                for supplementary_file_url in sample_supplements:

                    # Why do they give us this?
                    if supplementary_file_url == "NONE":
                        break

                    # We never want these!
                    if "idat.gz" in supplementary_file_url:
                        continue

                    try:
                        original_file = OriginalFile.objects.get(source_url=supplementary_file_url)
                    except OriginalFile.DoesNotExist:
                        original_file = OriginalFile()
                        # So - this is _usually_ true, but not always. I think it's submitter supplied.
                        original_file.source_filename = supplementary_file_url.split('/')[-1]
                        original_file.source_url = supplementary_file_url
                        original_file.is_downloaded = False
                        original_file.is_archive = True
                        original_file.has_raw = has_raw
                        original_file.save()

                        logger.info("Created OriginalFile: " + str(original_file))

                    original_file_sample_association = OriginalFileSampleAssociation()
                    original_file_sample_association.sample = sample_object
                    original_file_sample_association.original_file = original_file
                    original_file_sample_association.save()

                try:
                    assocation = ExperimentSampleAssociation.objects.get(experiment=experiment_object, sample=sample_object)
                except ExperimentSampleAssociation.DoesNotExist:
                    association = ExperimentSampleAssociation()
                    association.experiment = experiment_object
                    association.sample = sample_object
                    association.save()

        # These supplementary files _may-or-may-not_ contain the type of raw data we can process.
        for experiment_supplement_url in gse.metadata.get('supplementary_file', []):

            try:
                original_file = OriginalFile.objects.get(source_url=experiment_supplement_url)
            except OriginalFile.DoesNotExist:
                original_file = OriginalFile()

                # So - source_filename is _usually_ where we expect it to be, 
                # but not always. I think it's submitter supplied.
                original_file.source_filename = experiment_supplement_url.split('/')[-1]
                original_file.source_url = experiment_supplement_url
                original_file.is_downloaded = False
                original_file.is_archive = True
                original_file.has_raw = has_raw
                original_file.save()

                logger.info("Created OriginalFile: " + str(original_file))

            for sample_object in all_samples:
                original_file_sample_association = OriginalFileSampleAssociation()
                original_file_sample_association.sample = sample_object
                original_file_sample_association.original_file = original_file
                original_file_sample_association.save()

        # These are the Miniml/Soft/Matrix URLs that are always(?) provided.
        # GEO describes different types of data formatting as "families"
        for family_url in [self.get_miniml_url(experiment_accession_code)]:

            try:
                original_file = OriginalFile.objects.get(source_url=family_url)
            except OriginalFile.DoesNotExist:
                original_file = OriginalFile()
                original_file.source_filename = family_url.split('/')[-1]
                original_file.source_url = family_url
                original_file.is_downloaded = False
                original_file.is_archive = True
                original_file.has_raw = has_raw
                original_file.save()
                logger.info("Created OriginalFile: " + str(original_file))

            for sample_object in all_samples:
                original_file_sample_association = OriginalFileSampleAssociation()
                original_file_sample_association.sample = sample_object
                original_file_sample_association.original_file = original_file
                original_file_sample_association.save()

        return experiment_object, all_samples

    def discover_experiment_and_samples(self) -> (Experiment, List[Sample]):
        """ Dispatches the surveyor, returns the results """

        experiment_accession_code = (
            SurveyJobKeyValue
            .objects
            .get(survey_job_id=self.survey_job.id,
                 key__exact="experiment_accession_code")
            .value
        )

        logger.info("Surveying experiment with accession code: %s.",
                    experiment_accession_code,
                    survey_job=self.survey_job.id)

        try:
            experiment, samples = self.create_experiment_and_samples_from_api(experiment_accession_code)
        except GeoUnsupportedPlatformException as e:
            logger.info("Experiment with accession code: %s was not on a supported platform, skipping.",
                experiment_accession_code,
                survey_job=self.survey_job.id)
            return None, []

        return experiment, samples<|MERGE_RESOLUTION|>--- conflicted
+++ resolved
@@ -54,16 +54,11 @@
         return min_url
 
     def create_experiment_and_samples_from_api(self, experiment_accession_code) -> (Experiment, List[Sample]):
-<<<<<<< HEAD
-        """ The main surveyor - find the Experiment and Samples from NCBI GEO. """
-
-=======
         """ The main surveyor - find the Experiment and Samples from NCBI GEO. 
 
         Uses the GEOParse library, for which docs can be found here: https://geoparse.readthedocs.io/en/latest/usage.html#working-with-geo-objects
 
         """
->>>>>>> 63701b6d
         # XXX: Maybe we should have an EFS tmp? This could potentially fill up if not tracked.
         # Cleaning up is tracked here: https://github.com/guma44/GEOparse/issues/41
         gse = GEOparse.get_GEO(experiment_accession_code, destdir='/tmp')
