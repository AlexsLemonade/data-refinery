import dateutil.parser
import GEOparse
import requests
import logging

from re import sub, split, match
from typing import List, Dict

from data_refinery_common.models import (
    SurveyJobKeyValue,
    Organism,
    Experiment,
    ExperimentAnnotation,
    Sample,
    SampleAnnotation,
    ExperimentSampleAssociation,
    ExperimentOrganismAssociation,
    OriginalFile,
    OriginalFileSampleAssociation
)
from data_refinery_foreman.surveyor import utils, harmony
from data_refinery_foreman.surveyor.external_source import ExternalSourceSurveyor
from data_refinery_common.job_lookup import ProcessorPipeline, Downloaders
from data_refinery_common.logging import get_and_configure_logger
from data_refinery_common.utils import (
    get_supported_microarray_platforms,
    get_supported_rnaseq_platforms,
    get_readable_affymetrix_names
)

logger = get_and_configure_logger(__name__)
# Taken from GEOparse source code cause the docs lie.
GEOparse.logger.setLevel(logging.getLevelName("WARN"))


UNKNOWN = "UNKNOWN"


class GeoUnsupportedPlatformException(Exception):
    pass


class GeoSurveyor(ExternalSourceSurveyor):

    """Surveys NCBI GEO for data.

    Implements the GEO interface.
    """

    def source_type(self):
        return Downloaders.GEO.value

    def set_platform_properties(self,
                                sample_object: Sample,
                                sample_metadata: Dict,
                                gse: GEOparse.GSM) -> Sample:
        """Sets platform-related properties on `sample_object`.

        Uses metadata from `gse` to populate platform_name,
        platform_accession_code, and technology on `sample_object`.
        """

        # Determine platform information
        external_accession = gse.metadata.get('platform_id', [UNKNOWN])[0]

        if external_accession == UNKNOWN:
            sample_object.platform_accession_code = UNKNOWN
            sample_object.platform_name = UNKNOWN
            sample_object.manufacturer = UNKNOWN
            # If this sample is Affy, we potentially can extract the
            # platform information from the .CEL file. If it's not we
            # can't do anything. Therefore assume the technology is
            # microarray when we have no platform information.
            sample_object.technology = "MICROARRAY"

            return sample_object

        platform_accession_code = UNKNOWN

        gpl = GEOparse.get_GEO(external_accession, destdir='/tmp', how="brief")
        platform_title = gpl.metadata.get("title", [UNKNOWN])[0]

        # Check if this is a supported microarray platform.
        for platform in get_supported_microarray_platforms():
            if platform["external_accession"] == external_accession:
                platform_accession_code = platform["platform_accession"]

        if platform_accession_code != UNKNOWN:
            # It's a supported microarray platform.
            sample_object.platform_accession_code = platform_accession_code
            sample_object.technology = "MICROARRAY"
            try:
                # If it's Affy we can get a readable name:
                sample_object.platform_name = get_readable_affymetrix_names()[
                    platform_accession_code]
                sample_object.manufacturer = "AFFYMETRIX"

                # Sometimes Affymetrix samples have weird channel
                # protocol metadata, so if we find that it's
                # Affymetrix return it now. Example: GSE113945
                return sample_object
            except KeyError:
                # Otherwise we'll use what we've got.
                sample_object.platform_name = platform_title

            # Determine manufacturer

            # Sometimes this field is a list, other times it's not.
            # Example of it being a list: GSE113945
            channel1_temp = sample_metadata.get('label_protocol_ch1', "")
            if type(channel1_temp) != list:
                channel1_protocol = channel1_temp.upper()
            elif len(channel1_temp) > 0:
                channel1_protocol = channel1_temp[0].upper()
            else:
                channel1_protocol = ""

            if ('AGILENT' in channel1_protocol):
                sample_object.manufacturer = "AGILENT"
            elif ('ILLUMINA' in channel1_protocol):
                sample_object.manufacturer = "ILLUMINA"
            elif ('AFFYMETRIX' in channel1_protocol):
                sample_object.manufacturer = "AFFYMETRIX"
            else:
                sample_object.manufacturer = UNKNOWN

            return sample_object

        # Check to see if this is a supported RNASeq technology:

        # GEO RNASeq platform titles often have organisms appended to
        # an otherwise recognizable platform. The list of supported
        # RNASeq platforms isn't long, so see if any of them are
        # contained within what GEO gave us.
        # Example: GSE69572 has a platform title of:
        # 'Illumina Genome Analyzer IIx (Glycine max)'
        # Which should really just be 'Illumina Genome Analyzer IIx'
        # because RNASeq platforms are organism agnostic.  However,
        # the platforms 'Illumina Genome Analyzer' and 'Illumina
        # Genome Analyzer II' would also be matched, so make sure that
        # the longest platform names are tested first:
        sorted_platform_list = get_supported_rnaseq_platforms().copy()
        sorted_platform_list.sort(key=len, reverse=True)

        for platform in sorted_platform_list:
            if platform.upper() in platform_title.upper():
                sample_object.technology = "RNA-SEQ"
                sample_object.platform_name = platform
                # We just use RNASeq platform titles as accessions
                sample_object.platform_accession_code = platform

                if "ILLUMINA" in sample_object.platform_name.upper():
                    sample_object.manufacturer = "ILLUMINA"
                elif "NEXTSEQ" in sample_object.platform_name.upper():
                    sample_object.manufacturer = "NEXTSEQ"
                elif "ION TORRENT" in sample_object.platform_name.upper():
                    sample_object.manufacturer = "ION_TORRENT"
                else:
                    sample_object.manufacturer = UNKNOWN

                return sample_object

        # If we've made it this far, we don't know what this platform
        # is, therefore we can't know what its technology is. What we
        # do know is what GEO said was it's platform's accession and
        # title are, and that it's unsupported.
        sample_object.platform_name = platform_title
        sample_object.platform_accession_code = external_accession
        sample_object.technology = UNKNOWN
        sample_object.manufacturer = UNKNOWN

        return sample_object

    def get_miniml_url(self, experiment_accession_code):
        """ Build the URL for the MINiML files for this accession code.
        ex:
        'GSE68061' -> 'ftp://ftp.ncbi.nlm.nih.gov/geo/series/GSE68nnn/GSE68061/miniml/GSE68061_family.xml.tgz'

        """
        geo = experiment_accession_code.upper()
        geotype = geo[:3]
        range_subdir = sub(r"\d{1,3}$", "nnn", geo)

        min_url_template = ("ftp://ftp.ncbi.nlm.nih.gov/geo/"
                            "series/{range_subdir}/{record}/miniml/{record_file}")
        min_url = min_url_template.format(range_subdir=range_subdir,
                                          record=geo,
                                          record_file="%s_family.xml.tgz" % geo)

        return min_url

    def create_experiment_and_samples_from_api(self, experiment_accession_code) -> (Experiment, List[Sample]):
        """ The main surveyor - find the Experiment and Samples from NCBI GEO.

        Uses the GEOParse library, for which docs can be found here: https://geoparse.readthedocs.io/en/latest/usage.html#working-with-geo-objects

        """
        # XXX: Maybe we should have an EFS tmp? This could potentially fill up if not tracked.
        # Cleaning up is tracked here: https://github.com/guma44/GEOparse/issues/41
        gse = GEOparse.get_GEO(experiment_accession_code, destdir='/tmp', how="brief")
        preprocessed_samples = harmony.preprocess_geo(gse.gsms.items())
        harmonized_samples = harmony.harmonize(preprocessed_samples)

        # Create the experiment object
        try:
            experiment_object = Experiment.objects.get(accession_code=experiment_accession_code)
            logger.debug("Experiment %s already exists, skipping object creation.",
                         experiment_accession_code,
                         survey_job=self.survey_job.id)
        except Experiment.DoesNotExist:
            experiment_object = Experiment()
            experiment_object.accession_code = experiment_accession_code
            experiment_object.source_url = ("https://www.ncbi.nlm.nih.gov/geo/query/acc.cgi?acc="
                                            + experiment_accession_code)
            experiment_object.source_database = "GEO"
            experiment_object.title = gse.metadata.get('title', [''])[0]
            experiment_object.description = gse.metadata.get('summary', [''])[0]
            experiment_object.platform_accession_code = gse.metadata.get('platform_id', [''])[0]
            # Related: https://github.com/AlexsLemonade/refinebio/issues/222
            gpl = GEOparse.get_GEO(gse.metadata.get('platform_id', [''])[0], destdir='/tmp', how="brief")
            experiment_object.platform_name = gpl.metadata.get("title", [""])[0]
            # TODO: This is probably going to require a fair bit of sanding.
            if 'AFFYMETRIX' in str(gpl.metadata).upper():
                experiment_object.technology = "MICROARRAY"
            else:
                experiment_object.technology = "RNA-SEQ"

            # Source doesn't provide time information, assume midnight.
            submission_date = gse.metadata["submission_date"][0] + " 00:00:00 UTC"
            experiment_object.source_first_published = dateutil.parser.parse(submission_date)
            last_updated_date = gse.metadata["last_update_date"][0] + " 00:00:00 UTC"
            experiment_object.source_last_updated = dateutil.parser.parse(last_updated_date)

            unique_institutions = list(set(gse.metadata["contact_institute"]))
            experiment_object.submitter_institution = ", ".join(unique_institutions)
            experiment_object.pubmed_id = gse.metadata.get("pubmed_id", [""])[0]

            experiment_object.save()

            experiment_annotation = ExperimentAnnotation()
            experiment_annotation.data = gse.metadata
            experiment_annotation.experiment = experiment_object
            experiment_annotation.is_ccdl = False
            experiment_annotation.save()

        # Okay, here's the situation!
        # Sometimes, samples have a direct single representation for themselves.
        # Othertimes, there is a single file with references to every sample in it.

        all_samples = []
        for sample_accession_code, sample in gse.gsms.items():

            try:
                sample_object = Sample.objects.get(accession_code=sample_accession_code)
<<<<<<< HEAD
=======
                logger.debug(
                    "Sample %s from experiment %s already exists, skipping object creation.",
                         sample_accession_code,
>>>>>>> 9c8304b9
                         experiment_object.accession_code,
                         survey_job=self.survey_job.id)

                all_samples.append(sample_object)

                ExperimentSampleAssociation.objects.get_or_create(
                    experiment=experiment_object, sample=sample_object)
                continue
            except Sample.DoesNotExist:
                organism = Organism.get_object_for_name(sample.metadata['organism_ch1'][0].upper())

                sample_object = Sample()
                sample_object.source_database = "GEO"
                sample_object.accession_code = sample_accession_code
                sample_object.organism = organism
                # If data processing step, it isn't raw.
                sample_object.has_raw = not sample.metadata.get('data_processing', None)

                ExperimentOrganismAssociation.objects.get_or_create(
                    experiment=experiment_object, organism=organism)
                sample_object.title = sample.metadata['title'][0]

                self.set_platform_properties(sample_object, sample.metadata, gse)

                # Directly assign the harmonized properties
                harmonized_sample = harmonized_samples[sample_object.title]
                for key, value in harmonized_sample.items():
                    setattr(sample_object, key, value)

                sample_object.save()
                all_samples.append(sample_object)
                logger.debug("Created Sample: " + str(sample_object))

                # Now that we've determined the technology at the
                # sample level, we can set it at the experiment level,
                # just gotta make sure to only do it once.
                if not experiment_object.technology:
                    experiment_object.technology = sample_object.technology
                    experiment_object.save()

                sample_annotation = SampleAnnotation()
                sample_annotation.sample = sample_object
                sample_annotation.data = sample.metadata
                sample_annotation.is_ccdl = False
                sample_annotation.save()

                sample_supplements = sample.metadata.get('supplementary_file', [])
                for supplementary_file_url in sample_supplements:

                    # Why do they give us this?
                    if supplementary_file_url == "NONE":
                        break

                    # We never want these!
                    if "idat.gz" in supplementary_file_url:
                        continue

                    try:
                        original_file = OriginalFile.objects.get(source_url=supplementary_file_url)
                    except OriginalFile.DoesNotExist:
                        original_file = OriginalFile()
                        # So - this is _usually_ true, but not always. I think it's submitter
                        # supplied.
                        original_file.source_filename = supplementary_file_url.split('/')[-1]
                        original_file.source_url = supplementary_file_url
                        original_file.is_downloaded = False
                        original_file.is_archive = True
                        original_file.has_raw = sample_object.has_raw
                        original_file.save()

                        logger.debug("Created OriginalFile: " + str(original_file))

                    original_file_sample_association = OriginalFileSampleAssociation()
                    original_file_sample_association.sample = sample_object
                    original_file_sample_association.original_file = original_file
                    original_file_sample_association.save()

                ExperimentSampleAssociation.objects.get_or_create(
                    experiment=experiment_object, sample=sample_object)

        # These supplementary files _may-or-may-not_ contain the type of raw data we can process.
        for experiment_supplement_url in gse.metadata.get('supplementary_file', []):

            try:
                original_file = OriginalFile.objects.get(source_url=experiment_supplement_url)
            except OriginalFile.DoesNotExist:
                original_file = OriginalFile()

                # So - source_filename is _usually_ where we expect it to be,
                # but not always. I think it's submitter supplied.
                original_file.source_filename = experiment_supplement_url.split('/')[-1]
                original_file.source_url = experiment_supplement_url
                original_file.is_downloaded = False
                original_file.is_archive = True
                original_file.save()

                logger.info("Created OriginalFile: " + str(original_file))

            for sample_object in all_samples:
                OriginalFileSampleAssociation.objects.get_or_create(
                    sample=sample_object, original_file=original_file)

        # These are the Miniml/Soft/Matrix URLs that are always(?) provided.
        # GEO describes different types of data formatting as "families"
        for family_url in [self.get_miniml_url(experiment_accession_code)]:

            try:
                original_file = OriginalFile.objects.get(source_url=family_url)
            except OriginalFile.DoesNotExist:
                original_file = OriginalFile()
                original_file.source_filename = family_url.split('/')[-1]
                original_file.source_url = family_url
                original_file.is_downloaded = False
                original_file.is_archive = True
                original_file.save()
                logger.info("Created OriginalFile: " + str(original_file))

            for sample_object in all_samples:
                OriginalFileSampleAssociation.objects.get_or_create(
                    sample=sample_object, original_file=original_file)

        return experiment_object, all_samples

    def discover_experiment_and_samples(self) -> (Experiment, List[Sample]):
        """ Dispatches the surveyor, returns the results """

        experiment_accession_code = (
            SurveyJobKeyValue
            .objects
            .get(survey_job_id=self.survey_job.id,
                 key__exact="experiment_accession_code")
            .value
        )

        logger.info("Surveying experiment with accession code: %s.",
                    experiment_accession_code,
                    survey_job=self.survey_job.id)

        try:
            experiment, samples = self.create_experiment_and_samples_from_api(
                experiment_accession_code)
        except GeoUnsupportedPlatformException as e:
            logger.info(
                "Experiment with accession code: %s was not on a supported platform, skipping.",
                experiment_accession_code,
                survey_job=self.survey_job.id)
            return None, []

        return experiment, samples<|MERGE_RESOLUTION|>--- conflicted
+++ resolved
@@ -252,12 +252,9 @@
 
             try:
                 sample_object = Sample.objects.get(accession_code=sample_accession_code)
-<<<<<<< HEAD
-=======
                 logger.debug(
                     "Sample %s from experiment %s already exists, skipping object creation.",
                          sample_accession_code,
->>>>>>> 9c8304b9
                          experiment_object.accession_code,
                          survey_job=self.survey_job.id)
 
