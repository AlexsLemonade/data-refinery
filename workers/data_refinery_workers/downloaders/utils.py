--- conflicted
+++ resolved
@@ -112,24 +112,6 @@
         logger.error("This downloader job has already been started!!!", downloader_job=job.id)
         raise Exception("downloaders.start_job called on a job that has already been started!")
 
-<<<<<<< HEAD
-=======
-    original_file = job.original_files.first()
-    if original_file and original_file.has_been_processed():
-        logger.error(("Sample has a good computed file, it must have been processed, "
-                      "so it doesn't need to be downloaded! Aborting!"),
-                     job_id=job.id,
-                     original_file_id=original_file.id
-        )
-        job.start_time = timezone.now()
-        job.failure_reason = "Was told to redownload a successfully proccessed file."
-        job.success = False
-        job.no_retry = True
-        job.end_time = timezone.now()
-        job.save()
-        sys.exit(0)
-
->>>>>>> 42eeb5be
     # Set up the SIGTERM handler so we can appropriately handle being interrupted.
     # (`docker stop` uses SIGTERM, not SIGINT.)
     # (however, Nomad sends an SIGINT so catch both.)
