--- conflicted
+++ resolved
@@ -630,7 +630,6 @@
             # Quantile Normalization
             if job_context['dataset'].quantile_normalize:
                 try:
-<<<<<<< HEAD
                     # Prepare our QN target file
                     organism = computed_file.samples.first().organism
                     qn_target = utils.get_most_recent_qn_target_for_organism(organism)
@@ -746,16 +745,6 @@
                         job_context['merged_no_qn'] = merged
                         job_context['merged_qn'] = new_merged
                         merged = new_merged
-=======
-                    job_context['merged_no_qn'] = merged
-                    job_context['organism'] = computed_file.samples.first().organism
-                    job_context = _quantile_normalize(job_context)
-                    merged = job_context.get('merged_qn', None)
-                    # We probably don't have an QN target or there is another error,
-                    # so let's fail gracefully.
-                    if merged is not None:
-                        return job_context
->>>>>>> 17db7cbb
                 except Exception as e:
                     logger.exception("Problem occured during quantile normalization",
                         dataset_id=job_context['dataset'].id,
