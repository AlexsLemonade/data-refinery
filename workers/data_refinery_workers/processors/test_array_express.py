--- conflicted
+++ resolved
@@ -54,8 +54,6 @@
 
     return pj
 
-<<<<<<< HEAD
-=======
 
 def prepare_huex_v1_job():
     pj = ProcessorJob()
@@ -76,9 +74,6 @@
 
     return pj
 
-
-class AffyToPCLTestCase(TestCase):
->>>>>>> 022b236d
 
 class AffyToPCLTestCase(TestCase):
     @tag("affymetrix")
