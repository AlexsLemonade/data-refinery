--- conflicted
+++ resolved
@@ -37,14 +37,8 @@
     job_context so everything is prepared for processing.
     """
     # All files for the job are in the same directory.
-<<<<<<< HEAD
-    job_context["work_dir"] = (
-        LOCAL_ROOT_DIR + "/" + "processor_job_" + str(job_context["job_id"]) + "/"
-    )
-=======
     work_dir_template = "{0}/processor_job_{1}/"
     job_context["work_dir"] = work_dir_template.format(LOCAL_ROOT_DIR, str(job_context["job_id"]))
->>>>>>> 022b236d
 
     original_file = job_context["original_files"][0]
     job_context["input_file_path"] = original_file.absolute_file_path
@@ -172,16 +166,6 @@
                     sample.platform_name = platform_name
                     sample.save()
 
-<<<<<<< HEAD
-                scan_upc(
-                    input_file,
-                    job_context["output_file_path"],
-                    probeSummaryPackage=job_context["brainarray_package"],
-                )
-            else:
-                scan_upc(input_file, job_context["output_file_path"])
-            job_context["time_end"] = timezone.now()
-=======
             scan_upc_named_args = {
                 "probeSummaryPackage": job_context["brainarray_package"],
                 "annotationPackageName": job_context["annotation_override"]
@@ -193,7 +177,6 @@
             scan_upc(input_file, job_context["output_file_path"], **optional_args)
 
             job_context['time_end'] = timezone.now()
->>>>>>> 022b236d
 
     except RRuntimeError as e:
         error_template = (
@@ -250,12 +233,8 @@
             sample=sample, computed_file=computed_file
         )
 
-<<<<<<< HEAD
-    logger.debug("Created %s", result, processor_job=job_context["job_id"])
-=======
     logger.debug("Created %s", result,
                  processor_job=job_context["job_id"])
->>>>>>> 022b236d
     job_context["success"] = True
 
     return job_context
