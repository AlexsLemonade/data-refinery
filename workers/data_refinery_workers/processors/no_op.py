--- conflicted
+++ resolved
@@ -7,18 +7,15 @@
 from typing import Dict
 
 from data_refinery_common.logging import get_and_configure_logger
-<<<<<<< HEAD
 from data_refinery_common.models import (
     ComputationalResult,
     ComputedFile,
     SampleResultAssociation,
     SampleComputedFileAssociation,
+    SampleAnnotation,
     Processor,
     Pipeline
 )
-=======
-from data_refinery_common.models import ComputationalResult, ComputedFile, SampleResultAssociation, SampleComputedFileAssociation, SampleAnnotation
->>>>>>> 3ae681d3
 from data_refinery_common.utils import get_env_variable, get_internal_microarray_accession
 from data_refinery_workers._version import __version__
 from data_refinery_workers.processors import utils
@@ -116,15 +113,9 @@
     job_context['script_name'] = "gene_convert.R"
     try:
         result = subprocess.check_output([
-<<<<<<< HEAD
                 "/usr/bin/Rscript",
                 "--vanilla",
-                "/home/user/data_refinery_workers/processors/gene_convert.R",
-=======
-                "/usr/bin/Rscript", 
-                "--vanilla", 
                 "/home/user/data_refinery_workers/processors/" + job_context['script_name'],
->>>>>>> 3ae681d3
                 "--platform", job_context["internal_accession"],
                 "--inputFile", job_context['input_file_path'],
                 "--outputFile", job_context['output_file_path']
@@ -172,8 +163,8 @@
     for platform in databases:
         try:
             result = subprocess.check_output([
-                    "/usr/bin/Rscript", 
-                    "--vanilla", 
+                    "/usr/bin/Rscript",
+                    "--vanilla",
                     "/home/user/data_refinery_workers/processors/detect_database.R",
                     "--platform", platform,
                     "--inputFile", job_context['input_file_path'],
@@ -189,8 +180,8 @@
                 high_mapped_percent = float(results[1].strip())
 
         except Exception as e:
-            logger.error("Could not detect database for file!", 
-                file=job_context['input_file_path'], 
+            logger.error("Could not detect database for file!",
+                file=job_context['input_file_path'],
                 platform=platform
             )
             logger.exception(e, context=job_context)
@@ -201,7 +192,7 @@
         sa = SampleAnnotation()
         sa.sample = sample
         sa.data = {
-            "detected_platform": high_db, 
+            "detected_platform": high_db,
             "detection_percentage": highest,
             "mapped_percentage": high_mapped_percent
         }
@@ -210,8 +201,8 @@
     job_context['script_name'] = "gene_convert.R"
     try:
         result = subprocess.check_output([
-                "/usr/bin/Rscript", 
-                "--vanilla", 
+                "/usr/bin/Rscript",
+                "--vanilla",
                 "/home/user/data_refinery_workers/processors/" + job_context['script_name'],
                 "--platform", high_db,
                 "--inputFile", job_context['input_file_path'],
@@ -235,11 +226,7 @@
 
     # This is a NO-OP, but we make a ComputationalResult regardless.
     result = ComputationalResult()
-<<<<<<< HEAD
-    result.commands.append("gene_convert.R") # No op!
-=======
-    result.command_executed = job_context['script_name']
->>>>>>> 3ae681d3
+    result.commands.append(job_context['script_name'])
     result.is_ccdl = True
     result.pipeline = "Submitter-processed"  # TODO: should be removed
     result.processor = Processor.objects.get(name=utils.ProcessorEnum.SUBMITTER_PROCESSED.value,
