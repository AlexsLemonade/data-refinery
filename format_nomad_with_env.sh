#!/bin/bash

##
# This script takes your environment variables and uses them to populate
# Nomad job specifications, as defined in each project.
##

while getopts ":p:e:o:h" opt; do
    case $opt in
        p)
            project=$OPTARG
            ;;
        e)
            env=$OPTARG
            ;;
        o)
            output_dir=$OPTARG
            ;;
        h)
            echo "Formats Nomad Job Specifications with the specified environment overlaid "
            echo "onto the current environment."
            echo '-p specifies the project to format. Valid values are "api", workers" or "foreman".'
            echo '- "dev" is the default enviroment, use -e to specify "prod" or "test".'
            echo '- the project directory will be used as the default output directory, use -o to specify'
            echo '      an absolute path to a directory (trailing / must be included).'
            ;;
        \?)
            echo "Invalid option: -$OPTARG" >&2
            exit 1
            ;;
        :)
            echo "Option -$OPTARG requires an argument." >&2
            exit 1
            ;;
    esac
done

if [[ $project != "workers" && $project != "foreman" && $project != "api" ]]; then
    echo 'Error: must specify project as either "api", workers", or "foreman" with -p.'
    exit 1
fi

if [[ -z $env ]]; then
    # XXX: for now dev==local and prod==cloud. This works because we
    # don't have a true prod environment yet so using prod for cloud
    # development is okay, but we definitely need to address
    # https://github.com/AlexsLemonade/refinebio/issues/199 before we
    # create an actual prod environment.
    env="dev"
fi

# Default docker images.
# These should work for local and test environments, but we want to
# let these be set outside the script so only set them if they aren't
# already set.
if [[ -z $FOREMAN_DOCKER_IMAGE ]]; then
    export FOREMAN_DOCKER_IMAGE=localhost:5000/ccdl/dr_foreman
fi
if [[ -z $DOWNLOADERS_DOCKER_IMAGE ]]; then
    export DOWNLOADERS_DOCKER_IMAGE=localhost:5000/ccdl/dr_downloaders
fi
if [[ -z $TRANSCRIPTOME_DOCKER_IMAGE ]]; then
    export TRANSCRIPTOME_DOCKER_IMAGE=localhost:5000/ccdl/dr_transcriptome
fi
if [[ -z $SALMON_DOCKER_IMAGE ]]; then
    export SALMON_DOCKER_IMAGE=localhost:5000/ccdl/dr_salmon
fi
if [[ -z $AFFYMETRIX_DOCKER_IMAGE ]]; then
    export AFFYMETRIX_DOCKER_IMAGE=ccdl/dr_affymetrix
fi
if [[ -z $ILLUMINA_DOCKER_IMAGE ]]; then
    export ILLUMINA_DOCKER_IMAGE=ccdl/dr_illumina
fi
if [[ -z $NO_OP_DOCKER_IMAGE ]]; then
    export NO_OP_DOCKER_IMAGE=localhost:5000/ccdl/dr_no_op
fi

# This script should always run from the context of the directory of
# the project it is building.
script_directory=`perl -e 'use File::Basename;
 use Cwd "abs_path";
 print dirname(abs_path(@ARGV[0]));' -- "$0"`
cd $script_directory/$project

# It's important that these are run first so they will be overwritten
# by environment variables.
source ../common.sh
export DB_HOST_IP=$(get_docker_db_ip_address)
export NOMAD_HOST_IP=$(get_ip_address)

if [ $env == "test" ]; then
    export VOLUME_DIR=$script_directory/test_volume
    # Prevent test Nomad job specifications from overwriting
    # existing Nomad job specifications.
    export TEST_POSTFIX="_test"
elif [ $env == "prod" ]; then
    # In production we use EFS as the mount.
    export VOLUME_DIR=/var/efs
else
    export VOLUME_DIR=$script_directory/volume
fi

# We need to specify the database and Nomad hosts for development, but
# not for production because we just point directly at the RDS/Nomad
# instances.
# Conversely, in prod we need AWS credentials and a logging config but
# not in development.
# We do these with multi-line environment variables so that they can
# be formatted into development job specs.
if [ $env != "prod" ]; then
    export EXTRA_HOSTS="
        extra_hosts = [\"database:$DB_HOST_IP\",
                       \"nomad:$NOMAD_HOST_IP\"]
"
    export AWS_CREDS=""
    export LOGGING_CONFIG=""
    environment_file="environments/$env"
else
    export EXTRA_HOSTS=""
    export AWS_CREDS="
        AWS_ACCESS_KEY_ID = \"$AWS_ACCESS_KEY_ID_WORKER\"
        AWS_SECRET_ACCESS_KEY = \"$AWS_SECRET_ACCESS_KEY_WORKER\""
<<<<<<< HEAD
=======
    # When deploying prod we write the output of Terraform to a
    # temporary environment file.
    environment_file="$script_directory/infrastructure/prod_env"
>>>>>>> a900bd5f
fi

# Read all environment variables from the file for the appropriate
# project and environment we want to run.
while read line; do
    # Skip all comments (lines starting with '#')
    is_comment=$(echo $line | grep "^#")
    if [[ -n $line ]] && [[ -z $is_comment ]]; then
        export $line
    fi
done < $environment_file

# There is a current outstanding Nomad issue for the ability to
# template environment variables into the job specifications. Until
# this issue is resolved, we are using perl to accomplish this. The
# issue can be found here:
# https://github.com/hashicorp/nomad/issues/1185

# If output_dir wasn't specified then assume the same folder we're
# getting the templates from.
if [[ -z $output_dir ]]; then
    output_dir=nomad-job-specs
elif [[ ! -d "$output_dir" ]]; then
    mkdir $output_dir
fi

export_log_conf (){
    if [[ $env == 'prod' ]]; then
        export LOGGING_CONFIG="
        logging {
          type = \"awslogs\"
          config {
            awslogs-region = \"$REGION\",
            awslogs-group = \"data-refinery-log-group-$USER-$STAGE\",
            awslogs-stream = \"log-stream-$1-docker-$USER-$STAGE\"
          }
        }"
    else
        export LOGGING_CONFIG=""
    fi
}

# This actually performs the templating using Perl's regex engine.
# Perl magic found here: https://stackoverflow.com/a/2916159/6095378
if [[ $project == "workers" ]]; then
    # Iterate over all the template files in the directory.
    for template in $(ls -1 nomad-job-specs | grep \.tpl); do
        # Strip off the trailing .tpl for once we've formatted it.
        output_file=${template/.tpl/}

        # Downloader logs go to a separate log stream.
        if [ $output_file == "downloader.nomad" ]; then
            export_log_conf "downloader"
        else
            export_log_conf "processor"
        fi

        cat nomad-job-specs/$template \
            | perl -p -e 's/\$\{\{([^}]+)\}\}/defined $ENV{$1} ? $ENV{$1} : $&/eg' \
                   > "$output_dir/$output_file$TEST_POSTFIX" \
                   2> /dev/null
    done
elif [[ $project == "foreman" ]]; then
    export_log_conf "surveyor"
    cat nomad-job-specs/surveyor.nomad.tpl \
        | perl -p -e 's/\$\{\{([^}]+)\}\}/defined $ENV{$1} ? $ENV{$1} : $&/eg' \
               > "$output_dir"/surveyor.nomad"$TEST_POSTFIX" \
               2> /dev/null
elif [[ $project == "api" ]]; then
    export_log_conf "api"
    cat environment.tpl \
        | perl -p -e 's/\$\{\{([^}]+)\}\}/defined $ENV{$1} ? $ENV{$1} : $&/eg' \
               > "$output_dir"/environment"$TEST_POSTFIX" \
               2> /dev/null
fi<|MERGE_RESOLUTION|>--- conflicted
+++ resolved
@@ -1,131 +1,128 @@
-#!/bin/bash
-
-##
-# This script takes your environment variables and uses them to populate
-# Nomad job specifications, as defined in each project.
-##
-
-while getopts ":p:e:o:h" opt; do
-    case $opt in
-        p)
-            project=$OPTARG
-            ;;
-        e)
-            env=$OPTARG
-            ;;
-        o)
-            output_dir=$OPTARG
-            ;;
-        h)
-            echo "Formats Nomad Job Specifications with the specified environment overlaid "
-            echo "onto the current environment."
-            echo '-p specifies the project to format. Valid values are "api", workers" or "foreman".'
-            echo '- "dev" is the default enviroment, use -e to specify "prod" or "test".'
-            echo '- the project directory will be used as the default output directory, use -o to specify'
-            echo '      an absolute path to a directory (trailing / must be included).'
-            ;;
-        \?)
-            echo "Invalid option: -$OPTARG" >&2
-            exit 1
-            ;;
-        :)
-            echo "Option -$OPTARG requires an argument." >&2
-            exit 1
-            ;;
-    esac
-done
-
-if [[ $project != "workers" && $project != "foreman" && $project != "api" ]]; then
-    echo 'Error: must specify project as either "api", workers", or "foreman" with -p.'
-    exit 1
-fi
-
-if [[ -z $env ]]; then
-    # XXX: for now dev==local and prod==cloud. This works because we
-    # don't have a true prod environment yet so using prod for cloud
-    # development is okay, but we definitely need to address
-    # https://github.com/AlexsLemonade/refinebio/issues/199 before we
-    # create an actual prod environment.
-    env="dev"
-fi
-
-# Default docker images.
-# These should work for local and test environments, but we want to
-# let these be set outside the script so only set them if they aren't
-# already set.
-if [[ -z $FOREMAN_DOCKER_IMAGE ]]; then
-    export FOREMAN_DOCKER_IMAGE=localhost:5000/ccdl/dr_foreman
-fi
-if [[ -z $DOWNLOADERS_DOCKER_IMAGE ]]; then
-    export DOWNLOADERS_DOCKER_IMAGE=localhost:5000/ccdl/dr_downloaders
-fi
-if [[ -z $TRANSCRIPTOME_DOCKER_IMAGE ]]; then
-    export TRANSCRIPTOME_DOCKER_IMAGE=localhost:5000/ccdl/dr_transcriptome
-fi
-if [[ -z $SALMON_DOCKER_IMAGE ]]; then
-    export SALMON_DOCKER_IMAGE=localhost:5000/ccdl/dr_salmon
-fi
-if [[ -z $AFFYMETRIX_DOCKER_IMAGE ]]; then
-    export AFFYMETRIX_DOCKER_IMAGE=ccdl/dr_affymetrix
-fi
-if [[ -z $ILLUMINA_DOCKER_IMAGE ]]; then
-    export ILLUMINA_DOCKER_IMAGE=ccdl/dr_illumina
-fi
-if [[ -z $NO_OP_DOCKER_IMAGE ]]; then
-    export NO_OP_DOCKER_IMAGE=localhost:5000/ccdl/dr_no_op
-fi
-
-# This script should always run from the context of the directory of
-# the project it is building.
-script_directory=`perl -e 'use File::Basename;
- use Cwd "abs_path";
- print dirname(abs_path(@ARGV[0]));' -- "$0"`
-cd $script_directory/$project
-
-# It's important that these are run first so they will be overwritten
-# by environment variables.
-source ../common.sh
-export DB_HOST_IP=$(get_docker_db_ip_address)
-export NOMAD_HOST_IP=$(get_ip_address)
-
-if [ $env == "test" ]; then
-    export VOLUME_DIR=$script_directory/test_volume
-    # Prevent test Nomad job specifications from overwriting
-    # existing Nomad job specifications.
-    export TEST_POSTFIX="_test"
-elif [ $env == "prod" ]; then
-    # In production we use EFS as the mount.
-    export VOLUME_DIR=/var/efs
-else
-    export VOLUME_DIR=$script_directory/volume
-fi
-
-# We need to specify the database and Nomad hosts for development, but
-# not for production because we just point directly at the RDS/Nomad
-# instances.
-# Conversely, in prod we need AWS credentials and a logging config but
-# not in development.
-# We do these with multi-line environment variables so that they can
-# be formatted into development job specs.
-if [ $env != "prod" ]; then
-    export EXTRA_HOSTS="
-        extra_hosts = [\"database:$DB_HOST_IP\",
-                       \"nomad:$NOMAD_HOST_IP\"]
-"
-    export AWS_CREDS=""
-    export LOGGING_CONFIG=""
-    environment_file="environments/$env"
-else
-    export EXTRA_HOSTS=""
-    export AWS_CREDS="
-        AWS_ACCESS_KEY_ID = \"$AWS_ACCESS_KEY_ID_WORKER\"
-        AWS_SECRET_ACCESS_KEY = \"$AWS_SECRET_ACCESS_KEY_WORKER\""
-<<<<<<< HEAD
-=======
-    # When deploying prod we write the output of Terraform to a
-    # temporary environment file.
-    environment_file="$script_directory/infrastructure/prod_env"
->>>>>>> a900bd5f
+			#!/bin/bash
+
+	##
+	# This script takes your environment variables and uses them to populate
+	# Nomad job specifications, as defined in each project.
+	##
+
+	while getopts ":p:e:o:h" opt; do
+	    case $opt in
+		p)
+		    project=$OPTARG
+		    ;;
+		e)
+		    env=$OPTARG
+		    ;;
+		o)
+		    output_dir=$OPTARG
+		    ;;
+		h)
+		    echo "Formats Nomad Job Specifications with the specified environment overlaid "
+		    echo "onto the current environment."
+		    echo '-p specifies the project to format. Valid values are "api", workers" or "foreman".'
+		    echo '- "dev" is the default enviroment, use -e to specify "prod" or "test".'
+		    echo '- the project directory will be used as the default output directory, use -o to specify'
+		    echo '      an absolute path to a directory (trailing / must be included).'
+		    ;;
+		\?)
+		    echo "Invalid option: -$OPTARG" >&2
+		    exit 1
+		    ;;
+		:)
+		    echo "Option -$OPTARG requires an argument." >&2
+		    exit 1
+		    ;;
+	    esac
+	done
+
+	if [[ $project != "workers" && $project != "foreman" && $project != "api" ]]; then
+	    echo 'Error: must specify project as either "api", workers", or "foreman" with -p.'
+	    exit 1
+	fi
+
+	if [[ -z $env ]]; then
+	    # XXX: for now dev==local and prod==cloud. This works because we
+	    # don't have a true prod environment yet so using prod for cloud
+	    # development is okay, but we definitely need to address
+	    # https://github.com/AlexsLemonade/refinebio/issues/199 before we
+	    # create an actual prod environment.
+	    env="dev"
+	fi
+
+	# Default docker images.
+	# These should work for local and test environments, but we want to
+	# let these be set outside the script so only set them if they aren't
+	# already set.
+	if [[ -z $FOREMAN_DOCKER_IMAGE ]]; then
+	    export FOREMAN_DOCKER_IMAGE=localhost:5000/ccdl/dr_foreman
+	fi
+	if [[ -z $DOWNLOADERS_DOCKER_IMAGE ]]; then
+	    export DOWNLOADERS_DOCKER_IMAGE=localhost:5000/ccdl/dr_downloaders
+	fi
+	if [[ -z $TRANSCRIPTOME_DOCKER_IMAGE ]]; then
+	    export TRANSCRIPTOME_DOCKER_IMAGE=localhost:5000/ccdl/dr_transcriptome
+	fi
+	if [[ -z $SALMON_DOCKER_IMAGE ]]; then
+	    export SALMON_DOCKER_IMAGE=localhost:5000/ccdl/dr_salmon
+	fi
+	if [[ -z $AFFYMETRIX_DOCKER_IMAGE ]]; then
+	    export AFFYMETRIX_DOCKER_IMAGE=ccdl/dr_affymetrix
+	fi
+	if [[ -z $ILLUMINA_DOCKER_IMAGE ]]; then
+	    export ILLUMINA_DOCKER_IMAGE=ccdl/dr_illumina
+	fi
+	if [[ -z $NO_OP_DOCKER_IMAGE ]]; then
+	    export NO_OP_DOCKER_IMAGE=localhost:5000/ccdl/dr_no_op
+	fi
+
+	# This script should always run from the context of the directory of
+	# the project it is building.
+	script_directory=`perl -e 'use File::Basename;
+	 use Cwd "abs_path";
+	 print dirname(abs_path(@ARGV[0]));' -- "$0"`
+	cd $script_directory/$project
+
+	# It's important that these are run first so they will be overwritten
+	# by environment variables.
+	source ../common.sh
+	export DB_HOST_IP=$(get_docker_db_ip_address)
+	export NOMAD_HOST_IP=$(get_ip_address)
+
+	if [ $env == "test" ]; then
+	    export VOLUME_DIR=$script_directory/test_volume
+	    # Prevent test Nomad job specifications from overwriting
+	    # existing Nomad job specifications.
+	    export TEST_POSTFIX="_test"
+	elif [ $env == "prod" ]; then
+	    # In production we use EFS as the mount.
+	    export VOLUME_DIR=/var/efs
+	else
+	    export VOLUME_DIR=$script_directory/volume
+	fi
+
+	# We need to specify the database and Nomad hosts for development, but
+	# not for production because we just point directly at the RDS/Nomad
+	# instances.
+	# Conversely, in prod we need AWS credentials and a logging config but
+	# not in development.
+	# We do these with multi-line environment variables so that they can
+	# be formatted into development job specs.
+	if [ $env != "prod" ]; then
+	    export EXTRA_HOSTS="
+		extra_hosts = [\"database:$DB_HOST_IP\",
+			       \"nomad:$NOMAD_HOST_IP\"]
+	"
+	    export AWS_CREDS=""
+	    export LOGGING_CONFIG=""
+	    environment_file="environments/$env"
+	else
+	    export EXTRA_HOSTS=""
+	    export AWS_CREDS="
+		AWS_ACCESS_KEY_ID = \"$AWS_ACCESS_KEY_ID_WORKER\"
+		AWS_SECRET_ACCESS_KEY = \"$AWS_SECRET_ACCESS_KEY_WORKER\""
+	    # When deploying prod we write the output of Terraform to a
+	    # temporary environment file.
+	    environment_file="$script_directory/infrastructure/prod_env"
 fi
 
 # Read all environment variables from the file for the appropriate
