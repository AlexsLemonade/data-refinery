--- conflicted
+++ resolved
@@ -24,11 +24,7 @@
     chmod -R a+rwX $volume_directory
 fi
 
-<<<<<<< HEAD
-docker build -t dr_shell -f workers/dockerfiles/Dockerfile.downloaders .
-=======
 docker build -t dr_shell -f foreman/dockerfiles/Dockerfile.foreman .
->>>>>>> 1deebc89
 
 source common.sh
 HOST_IP=$(get_ip_address)
